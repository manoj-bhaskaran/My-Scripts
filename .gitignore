--- conflicted
+++ resolved
@@ -12,7 +12,6 @@
 *.pyc
 *.pyo
 *.pyd
-<<<<<<< HEAD
 # Test coverage files
 .coverage
 coverage.xml
@@ -20,6 +19,4 @@
 *.pyc
 __pycache__/
 .pytest_cache/
-=======
-logs/
->>>>>>> 1461d248
+logs/