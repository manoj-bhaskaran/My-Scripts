name: SonarCloud

on:
  push:
    branches:
      - main
  pull_request:
    branches:
      - main

jobs:
  sonarcloud:
    runs-on: ubuntu-latest
    steps:
      - name: Checkout code
        uses: actions/checkout@v4

      - name: Cache SonarCloud packages
        uses: actions/cache@v4
        with:
          path: ~/.sonar/cache
          key: ${{ runner.os }}-sonar-${{ hashFiles('**/requirements.txt') }}
          restore-keys: |
            ${{ runner.os }}-sonar-

      - name: Set up JDK 17
        uses: actions/setup-java@v4
        with:
          java-version: '17'
          distribution: 'temurin'

      - name: Install Python & Dependencies
        run: |
          sudo apt update && sudo apt install -y python3 python3-pip
          python3 -m pip install --upgrade pip
          pip install pylint bandit

      - name: Run Pylint (Python Linting)
        run: |
          pylint $(git ls-files '*.py') || true

      - name: Run Bandit (Python Security Scan)
        run: |
          bandit -r . -f json -o bandit-report.json || true

      - name: Upload Bandit Security Report
<<<<<<< HEAD
        uses: actions/upload-artifact@4
=======
        uses: actions/upload-artifact@v4
>>>>>>> a4e99527
        with:
          name: Bandit-Security-Report
          path: bandit-report.json

      - name: Install PSScriptAnalyzer (PowerShell Linter)
        run: |
          Install-Module -Name PSScriptAnalyzer -Force -Scope CurrentUser
          Invoke-ScriptAnalyzer -Path . -Recurse | Out-File PSScriptAnalyzerReport.txt

      - name: Upload PSScriptAnalyzer Report
        uses: actions/upload-artifact@v4
        with:
          name: PSScriptAnalyzerReport
          path: PSScriptAnalyzerReport.txt

      - name: Install batlint (Batch File Linter)
        run: |
          sudo apt update && sudo apt install -y dos2unix
          wget -q https://raw.githubusercontent.com/Un1Gfn/batlint/main/batlint
          chmod +x batlint
          mv batlint /usr/local/bin/

      - name: Run batlint (Batch File Analysis)
        run: |
          find . -name "*.bat" -exec batlint {} \; || true

      - name: Install chkbatsec (Batch Security Scanner)
        run: |
          wget -q https://raw.githubusercontent.com/s0md3v/ChkBatSec/main/chkbatsec.py
          chmod +x chkbatsec.py

      - name: Run chkbatsec (Batch Security Scan)
        run: |
          python3 chkbatsec.py --path . | tee chkbatsec-report.txt

      - name: Upload Batch Security Report
        uses: actions/upload-artifact@v4
        with:
          name: Batch-Security-Report
          path: chkbatsec-report.txt

      - name: Install SonarScanner
        run: |
          wget -q https://binaries.sonarsource.com/Distribution/sonar-scanner-cli/sonar-scanner-cli-6.0.0.4432-linux.zip
          unzip -q sonar-scanner-cli-6.0.0.4432-linux.zip -d sonar-scanner
          echo "${{ github.workspace }}/sonar-scanner/sonar-scanner-6.0.0.4432-linux/bin" >> $GITHUB_PATH

      - name: SonarCloud Scan
        env:
          GITHUB_TOKEN: ${{ secrets.GITHUB_TOKEN }}
          SONAR_TOKEN: ${{ secrets.SONAR_TOKEN }}
        run: |
          sonar-scanner -Dsonar.projectKey=manoj-bhaskaran_My-Scripts \
                        -Dsonar.organization=manoj-bhaskaran \
                        -Dsonar.sources=. \
                        -Dsonar.inclusions="**/*.py,**/*.ps1,**/*.bat" \
                        -Dsonar.host.url=https://sonarcloud.io<|MERGE_RESOLUTION|>--- conflicted
+++ resolved
@@ -44,11 +44,7 @@
           bandit -r . -f json -o bandit-report.json || true
 
       - name: Upload Bandit Security Report
-<<<<<<< HEAD
-        uses: actions/upload-artifact@4
-=======
         uses: actions/upload-artifact@v4
->>>>>>> a4e99527
         with:
           name: Bandit-Security-Report
           path: bandit-report.json
