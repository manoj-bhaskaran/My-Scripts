--- conflicted
+++ resolved
@@ -1,422 +1,418 @@
-"""File operations with retry logic and utilities.
-
-This module provides file operation functions with built-in retry logic
-to handle transient failures like file locks or network issues.
-"""
-
-import shutil
-import time
-from pathlib import Path
-from typing import Optional, Union, Callable
-import logging
-
-logger = logging.getLogger(__name__)
-
-
-def copy_with_retry(
-    source: Union[str, Path],
-    destination: Union[str, Path],
-    max_retries: int = 3,
-    retry_delay: float = 2.0,
-    max_backoff: float = 60.0,
-) -> bool:
-    """Copy file with automatic retry on failure using exponential backoff.
-
-    Args:
-        source: Source file path (must exist).
-        destination: Destination file path.
-        max_retries: Maximum number of retry attempts (default: 3).
-        retry_delay: Base delay in seconds before first retry (default: 2.0).
-        max_backoff: Maximum backoff delay in seconds (default: 60.0).
-
-    Returns:
-        True if copy succeeded.
-
-    Raises:
-        FileNotFoundError: If source file doesn't exist.
-        IOError: If copy fails after all retries.
-
-    Example:
-        >>> copy_with_retry("source.txt", "dest.txt")
-        True
-
-        >>> copy_with_retry(Path("data.csv"), Path("backup/data.csv"), max_retries=5)
-        True
-    """
-    source_path = Path(source)
-    dest_path = Path(destination)
-
-    if not source_path.exists():
-        raise FileNotFoundError(f"Source file not found: {source}")
-
-    for attempt in range(max_retries):
-        try:
-            # Ensure destination directory exists
-            dest_path.parent.mkdir(parents=True, exist_ok=True)
-
-            # Copy the file
-            shutil.copy2(source_path, dest_path)
-
-            if attempt > 0:
-                logger.info(
-                    f"Succeeded copying '{source}' to '{destination}' "
-                    f"after {attempt} retry attempt(s)"
-                )
-
-            return True
-
-        except Exception as e:
-            if attempt >= max_retries - 1:
-                logger.error(
-                    f"Failed to copy '{source}' to '{destination}' "
-                    f"after {attempt + 1} attempt(s): {e}"
-                )
-                raise IOError(f"Failed to copy file after {max_retries} attempts: {e}") from e
-
-            # Calculate exponential backoff delay
-            delay = min(retry_delay * (2**attempt), max_backoff)
-
-            logger.warning(
-                f"Attempt {attempt + 1} failed to copy '{source}': {e}. "
-                f"Retrying in {delay:.1f} second(s)..."
-            )
-
-            time.sleep(delay)
-
-    return False
-
-
-def move_with_retry(
-    source: Union[str, Path],
-    destination: Union[str, Path],
-    max_retries: int = 3,
-    retry_delay: float = 2.0,
-    max_backoff: float = 60.0,
-) -> bool:
-    """Move file with automatic retry on failure using exponential backoff.
-
-    Args:
-        source: Source file path (must exist).
-        destination: Destination file path.
-        max_retries: Maximum number of retry attempts (default: 3).
-        retry_delay: Base delay in seconds before first retry (default: 2.0).
-        max_backoff: Maximum backoff delay in seconds (default: 60.0).
-
-    Returns:
-        True if move succeeded.
-
-    Raises:
-        FileNotFoundError: If source file doesn't exist.
-        IOError: If move fails after all retries.
-
-    Example:
-        >>> move_with_retry("temp.txt", "archive/temp.txt")
-        True
-    """
-    source_path = Path(source)
-    dest_path = Path(destination)
-
-    if not source_path.exists():
-        raise FileNotFoundError(f"Source file not found: {source}")
-
-    for attempt in range(max_retries):
-        try:
-            # Ensure destination directory exists
-            dest_path.parent.mkdir(parents=True, exist_ok=True)
-
-            # Move the file
-            shutil.move(str(source_path), str(dest_path))
-
-            if attempt > 0:
-                logger.info(
-                    f"Succeeded moving '{source}' to '{destination}' "
-                    f"after {attempt} retry attempt(s)"
-                )
-
-            return True
-
-        except Exception as e:
-            if attempt >= max_retries - 1:
-                logger.error(
-                    f"Failed to move '{source}' to '{destination}' "
-                    f"after {attempt + 1} attempt(s): {e}"
-                )
-                raise IOError(f"Failed to move file after {max_retries} attempts: {e}") from e
-
-            delay = min(retry_delay * (2**attempt), max_backoff)
-
-            logger.warning(
-                f"Attempt {attempt + 1} failed to move '{source}': {e}. "
-                f"Retrying in {delay:.1f} second(s)..."
-            )
-
-            time.sleep(delay)
-
-    return False
-
-
-def remove_with_retry(
-    path: Union[str, Path],
-    max_retries: int = 3,
-    retry_delay: float = 2.0,
-    max_backoff: float = 60.0,
-) -> bool:
-    """Remove file with automatic retry on failure.
-
-    Args:
-        path: Path to the file to remove.
-        max_retries: Maximum number of retry attempts (default: 3).
-        retry_delay: Base delay in seconds before first retry (default: 2.0).
-        max_backoff: Maximum backoff delay in seconds (default: 60.0).
-
-    Returns:
-        True if removal succeeded.
-
-    Raises:
-        IOError: If removal fails after all retries.
-
-    Example:
-        >>> remove_with_retry("temp.txt")
-        True
-    """
-    file_path = Path(path)
-
-    if not file_path.exists():
-        logger.debug(f"Path does not exist: {path}")
-        return True
-
-    for attempt in range(max_retries):
-        try:
-            file_path.unlink()
-
-            if attempt > 0:
-                logger.info(f"Succeeded removing '{path}' after {attempt} retry attempt(s)")
-
-            return True
-
-        except Exception as e:
-            if attempt >= max_retries - 1:
-                logger.error(f"Failed to remove '{path}' after {attempt + 1} attempt(s): {e}")
-                raise IOError(f"Failed to remove file after {max_retries} attempts: {e}") from e
-
-            delay = min(retry_delay * (2**attempt), max_backoff)
-
-            logger.warning(
-                f"Attempt {attempt + 1} failed to remove '{path}': {e}. "
-                f"Retrying in {delay:.1f} second(s)..."
-            )
-
-            time.sleep(delay)
-
-    return False
-
-
-def is_writable(path: Union[str, Path]) -> bool:
-    """Check if path is writable.
-
-    Creates the directory if it doesn't exist and tests write permissions
-    by attempting to create a temporary file.
-
-    Args:
-        path: Path to the directory to test.
-
-    Returns:
-        True if path is writable, False otherwise.
-
-    Example:
-        >>> is_writable("/tmp")
-        True
-
-        >>> is_writable("/root")  # Without sudo
-        False
-    """
-    dir_path = Path(path)
-
-    try:
-        # Create directory if it doesn't exist
-        dir_path.mkdir(parents=True, exist_ok=True)
-
-        # Test write permissions with temporary file
-        test_file = dir_path / f".write_test_{int(time.time() * 1000000)}"
-
-        try:
-            test_file.write_text("test")
-            test_file.unlink()
-            return True
-        except Exception:
-            return False
-
-    except Exception:
-        return False
-
-
-def ensure_directory(path: Union[str, Path]) -> Path:
-    """Ensure directory exists, creating it if necessary.
-
-    Args:
-        path: Path to the directory.
-
-    Returns:
-        Path object for the directory.
-
-    Raises:
-        IOError: If directory cannot be created.
-
-    Example:
-        >>> ensure_directory("logs/app")
-        PosixPath('logs/app')
-    """
-    dir_path = Path(path)
-
-    try:
-        dir_path.mkdir(parents=True, exist_ok=True)
-        return dir_path
-    except Exception as e:
-        raise IOError(f"Failed to create directory '{path}': {e}") from e
-
-
-def get_file_size(path: Union[str, Path]) -> int:
-    """Get file size in bytes.
-
-    Args:
-        path: Path to the file.
-
-    Returns:
-        File size in bytes, or 0 if file doesn't exist.
-
-    Example:
-        >>> size = get_file_size("data.txt")
-        >>> print(f"Size: {size} bytes")
-        Size: 1024 bytes
-    """
-    file_path = Path(path)
-
-    if not file_path.exists():
-        return 0
-
-    try:
-        return file_path.stat().st_size
-    except Exception as e:
-        logger.warning(f"Failed to get size of '{path}': {e}")
-        return 0
-
-
-def safe_write_text(
-<<<<<<< HEAD
-    path: Union[str, Path], content: str, encoding: str = "utf-8", atomic: bool = True
-=======
-    path: str | Path,
-    content: str,
-    encoding: str = "utf-8",
-    atomic: bool = True
->>>>>>> f29b0fb4
-) -> bool:
-    """Write text to file safely with optional atomic write.
-
-    Args:
-        path: Path to the file.
-        content: Text content to write.
-        encoding: File encoding (default: "utf-8").
-        atomic: Use atomic write (write to temp file, then rename) (default: True).
-
-    Returns:
-        True if write succeeded.
-
-    Raises:
-        IOError: If write fails.
-
-    Example:
-        >>> safe_write_text("config.txt", "key=value")
-        True
-
-        >>> safe_write_text("data.json", json_data, atomic=True)
-        True
-    """
-    file_path = Path(path)
-
-    try:
-        # Ensure parent directory exists
-        file_path.parent.mkdir(parents=True, exist_ok=True)
-
-        if atomic:
-            # Atomic write: write to temp file, then rename
-            temp_path = file_path.with_suffix(file_path.suffix + ".tmp")
-            temp_path.write_text(content, encoding=encoding)
-            temp_path.replace(file_path)
-        else:
-            # Direct write
-            file_path.write_text(content, encoding=encoding)
-
-        return True
-
-    except Exception as e:
-        raise IOError(f"Failed to write to '{path}': {e}") from e
-
-
-def safe_append_text(
-    path: Union[str, Path],
-    content: str,
-    encoding: str = "utf-8",
-    max_retries: int = 3,
-    retry_delay: float = 1.0,
-) -> bool:
-    """Append text to file with retry logic.
-
-    Args:
-        path: Path to the file.
-        content: Text content to append.
-        encoding: File encoding (default: "utf-8").
-        max_retries: Maximum number of retry attempts (default: 3).
-        retry_delay: Base delay in seconds before first retry (default: 1.0).
-
-    Returns:
-        True if append succeeded.
-
-    Raises:
-        IOError: If append fails after all retries.
-
-    Example:
-        >>> safe_append_text("app.log", "2025-11-20 INFO: Started\\n")
-        True
-    """
-    file_path = Path(path)
-
-    # Ensure parent directory exists
-    file_path.parent.mkdir(parents=True, exist_ok=True)
-
-    for attempt in range(max_retries):
-        try:
-            with open(file_path, "a", encoding=encoding) as f:
-                f.write(content)
-
-            if attempt > 0:
-                logger.debug(f"Succeeded appending to '{path}' after {attempt} retry attempt(s)")
-
-            return True
-
-        except Exception as e:
-            if attempt >= max_retries - 1:
-                raise IOError(f"Failed to append to file after {max_retries} attempts: {e}") from e
-
-            delay = retry_delay * (2**attempt)
-
-            logger.debug(
-                f"Attempt {attempt + 1} failed to append to '{path}': {e}. "
-                f"Retrying in {delay:.1f} second(s)..."
-            )
-
-            time.sleep(delay)
-
-    return False
-
-
-__all__ = [
-    "copy_with_retry",
-    "move_with_retry",
-    "remove_with_retry",
-    "is_writable",
-    "ensure_directory",
-    "get_file_size",
-    "safe_write_text",
-    "safe_append_text",
-]
+"""File operations with retry logic and utilities.
+
+This module provides file operation functions with built-in retry logic
+to handle transient failures like file locks or network issues.
+"""
+
+import shutil
+import time
+from pathlib import Path
+from typing import Optional, Union, Callable
+import logging
+
+logger = logging.getLogger(__name__)
+
+
+def copy_with_retry(
+    source: Union[str, Path],
+    destination: Union[str, Path],
+    max_retries: int = 3,
+    retry_delay: float = 2.0,
+    max_backoff: float = 60.0,
+) -> bool:
+    """Copy file with automatic retry on failure using exponential backoff.
+
+    Args:
+        source: Source file path (must exist).
+        destination: Destination file path.
+        max_retries: Maximum number of retry attempts (default: 3).
+        retry_delay: Base delay in seconds before first retry (default: 2.0).
+        max_backoff: Maximum backoff delay in seconds (default: 60.0).
+
+    Returns:
+        True if copy succeeded.
+
+    Raises:
+        FileNotFoundError: If source file doesn't exist.
+        IOError: If copy fails after all retries.
+
+    Example:
+        >>> copy_with_retry("source.txt", "dest.txt")
+        True
+
+        >>> copy_with_retry(Path("data.csv"), Path("backup/data.csv"), max_retries=5)
+        True
+    """
+    source_path = Path(source)
+    dest_path = Path(destination)
+
+    if not source_path.exists():
+        raise FileNotFoundError(f"Source file not found: {source}")
+
+    for attempt in range(max_retries):
+        try:
+            # Ensure destination directory exists
+            dest_path.parent.mkdir(parents=True, exist_ok=True)
+
+            # Copy the file
+            shutil.copy2(source_path, dest_path)
+
+            if attempt > 0:
+                logger.info(
+                    f"Succeeded copying '{source}' to '{destination}' "
+                    f"after {attempt} retry attempt(s)"
+                )
+
+            return True
+
+        except Exception as e:
+            if attempt >= max_retries - 1:
+                logger.error(
+                    f"Failed to copy '{source}' to '{destination}' "
+                    f"after {attempt + 1} attempt(s): {e}"
+                )
+                raise IOError(f"Failed to copy file after {max_retries} attempts: {e}") from e
+
+            # Calculate exponential backoff delay
+            delay = min(retry_delay * (2**attempt), max_backoff)
+
+            logger.warning(
+                f"Attempt {attempt + 1} failed to copy '{source}': {e}. "
+                f"Retrying in {delay:.1f} second(s)..."
+            )
+
+            time.sleep(delay)
+
+    return False
+
+
+def move_with_retry(
+    source: Union[str, Path],
+    destination: Union[str, Path],
+    max_retries: int = 3,
+    retry_delay: float = 2.0,
+    max_backoff: float = 60.0,
+) -> bool:
+    """Move file with automatic retry on failure using exponential backoff.
+
+    Args:
+        source: Source file path (must exist).
+        destination: Destination file path.
+        max_retries: Maximum number of retry attempts (default: 3).
+        retry_delay: Base delay in seconds before first retry (default: 2.0).
+        max_backoff: Maximum backoff delay in seconds (default: 60.0).
+
+    Returns:
+        True if move succeeded.
+
+    Raises:
+        FileNotFoundError: If source file doesn't exist.
+        IOError: If move fails after all retries.
+
+    Example:
+        >>> move_with_retry("temp.txt", "archive/temp.txt")
+        True
+    """
+    source_path = Path(source)
+    dest_path = Path(destination)
+
+    if not source_path.exists():
+        raise FileNotFoundError(f"Source file not found: {source}")
+
+    for attempt in range(max_retries):
+        try:
+            # Ensure destination directory exists
+            dest_path.parent.mkdir(parents=True, exist_ok=True)
+
+            # Move the file
+            shutil.move(str(source_path), str(dest_path))
+
+            if attempt > 0:
+                logger.info(
+                    f"Succeeded moving '{source}' to '{destination}' "
+                    f"after {attempt} retry attempt(s)"
+                )
+
+            return True
+
+        except Exception as e:
+            if attempt >= max_retries - 1:
+                logger.error(
+                    f"Failed to move '{source}' to '{destination}' "
+                    f"after {attempt + 1} attempt(s): {e}"
+                )
+                raise IOError(f"Failed to move file after {max_retries} attempts: {e}") from e
+
+            delay = min(retry_delay * (2**attempt), max_backoff)
+
+            logger.warning(
+                f"Attempt {attempt + 1} failed to move '{source}': {e}. "
+                f"Retrying in {delay:.1f} second(s)..."
+            )
+
+            time.sleep(delay)
+
+    return False
+
+
+def remove_with_retry(
+    path: Union[str, Path],
+    max_retries: int = 3,
+    retry_delay: float = 2.0,
+    max_backoff: float = 60.0,
+) -> bool:
+    """Remove file with automatic retry on failure.
+
+    Args:
+        path: Path to the file to remove.
+        max_retries: Maximum number of retry attempts (default: 3).
+        retry_delay: Base delay in seconds before first retry (default: 2.0).
+        max_backoff: Maximum backoff delay in seconds (default: 60.0).
+
+    Returns:
+        True if removal succeeded.
+
+    Raises:
+        IOError: If removal fails after all retries.
+
+    Example:
+        >>> remove_with_retry("temp.txt")
+        True
+    """
+    file_path = Path(path)
+
+    if not file_path.exists():
+        logger.debug(f"Path does not exist: {path}")
+        return True
+
+    for attempt in range(max_retries):
+        try:
+            file_path.unlink()
+
+            if attempt > 0:
+                logger.info(f"Succeeded removing '{path}' after {attempt} retry attempt(s)")
+
+            return True
+
+        except Exception as e:
+            if attempt >= max_retries - 1:
+                logger.error(f"Failed to remove '{path}' after {attempt + 1} attempt(s): {e}")
+                raise IOError(f"Failed to remove file after {max_retries} attempts: {e}") from e
+
+            delay = min(retry_delay * (2**attempt), max_backoff)
+
+            logger.warning(
+                f"Attempt {attempt + 1} failed to remove '{path}': {e}. "
+                f"Retrying in {delay:.1f} second(s)..."
+            )
+
+            time.sleep(delay)
+
+    return False
+
+
+def is_writable(path: Union[str, Path]) -> bool:
+    """Check if path is writable.
+
+    Creates the directory if it doesn't exist and tests write permissions
+    by attempting to create a temporary file.
+
+    Args:
+        path: Path to the directory to test.
+
+    Returns:
+        True if path is writable, False otherwise.
+
+    Example:
+        >>> is_writable("/tmp")
+        True
+
+        >>> is_writable("/root")  # Without sudo
+        False
+    """
+    dir_path = Path(path)
+
+    try:
+        # Create directory if it doesn't exist
+        dir_path.mkdir(parents=True, exist_ok=True)
+
+        # Test write permissions with temporary file
+        test_file = dir_path / f".write_test_{int(time.time() * 1000000)}"
+
+        try:
+            test_file.write_text("test")
+            test_file.unlink()
+            return True
+        except Exception:
+            return False
+
+    except Exception:
+        return False
+
+
+def ensure_directory(path: Union[str, Path]) -> Path:
+    """Ensure directory exists, creating it if necessary.
+
+    Args:
+        path: Path to the directory.
+
+    Returns:
+        Path object for the directory.
+
+    Raises:
+        IOError: If directory cannot be created.
+
+    Example:
+        >>> ensure_directory("logs/app")
+        PosixPath('logs/app')
+    """
+    dir_path = Path(path)
+
+    try:
+        dir_path.mkdir(parents=True, exist_ok=True)
+        return dir_path
+    except Exception as e:
+        raise IOError(f"Failed to create directory '{path}': {e}") from e
+
+
+def get_file_size(path: Union[str, Path]) -> int:
+    """Get file size in bytes.
+
+    Args:
+        path: Path to the file.
+
+    Returns:
+        File size in bytes, or 0 if file doesn't exist.
+
+    Example:
+        >>> size = get_file_size("data.txt")
+        >>> print(f"Size: {size} bytes")
+        Size: 1024 bytes
+    """
+    file_path = Path(path)
+
+    if not file_path.exists():
+        return 0
+
+    try:
+        return file_path.stat().st_size
+    except Exception as e:
+        logger.warning(f"Failed to get size of '{path}': {e}")
+        return 0
+
+
+def safe_write_text(
+    path: str | Path,
+    content: str,
+    encoding: str = "utf-8",
+    atomic: bool = True
+) -> bool:
+    """Write text to file safely with optional atomic write.
+
+    Args:
+        path: Path to the file.
+        content: Text content to write.
+        encoding: File encoding (default: "utf-8").
+        atomic: Use atomic write (write to temp file, then rename) (default: True).
+
+    Returns:
+        True if write succeeded.
+
+    Raises:
+        IOError: If write fails.
+
+    Example:
+        >>> safe_write_text("config.txt", "key=value")
+        True
+
+        >>> safe_write_text("data.json", json_data, atomic=True)
+        True
+    """
+    file_path = Path(path)
+
+    try:
+        # Ensure parent directory exists
+        file_path.parent.mkdir(parents=True, exist_ok=True)
+
+        if atomic:
+            # Atomic write: write to temp file, then rename
+            temp_path = file_path.with_suffix(file_path.suffix + ".tmp")
+            temp_path.write_text(content, encoding=encoding)
+            temp_path.replace(file_path)
+        else:
+            # Direct write
+            file_path.write_text(content, encoding=encoding)
+
+        return True
+
+    except Exception as e:
+        raise IOError(f"Failed to write to '{path}': {e}") from e
+
+
+def safe_append_text(
+    path: Union[str, Path],
+    content: str,
+    encoding: str = "utf-8",
+    max_retries: int = 3,
+    retry_delay: float = 1.0,
+) -> bool:
+    """Append text to file with retry logic.
+
+    Args:
+        path: Path to the file.
+        content: Text content to append.
+        encoding: File encoding (default: "utf-8").
+        max_retries: Maximum number of retry attempts (default: 3).
+        retry_delay: Base delay in seconds before first retry (default: 1.0).
+
+    Returns:
+        True if append succeeded.
+
+    Raises:
+        IOError: If append fails after all retries.
+
+    Example:
+        >>> safe_append_text("app.log", "2025-11-20 INFO: Started\\n")
+        True
+    """
+    file_path = Path(path)
+
+    # Ensure parent directory exists
+    file_path.parent.mkdir(parents=True, exist_ok=True)
+
+    for attempt in range(max_retries):
+        try:
+            with open(file_path, "a", encoding=encoding) as f:
+                f.write(content)
+
+            if attempt > 0:
+                logger.debug(f"Succeeded appending to '{path}' after {attempt} retry attempt(s)")
+
+            return True
+
+        except Exception as e:
+            if attempt >= max_retries - 1:
+                raise IOError(f"Failed to append to file after {max_retries} attempts: {e}") from e
+
+            delay = retry_delay * (2**attempt)
+
+            logger.debug(
+                f"Attempt {attempt + 1} failed to append to '{path}': {e}. "
+                f"Retrying in {delay:.1f} second(s)..."
+            )
+
+            time.sleep(delay)
+
+    return False
+
+
+__all__ = [
+    "copy_with_retry",
+    "move_with_retry",
+    "remove_with_retry",
+    "is_writable",
+    "ensure_directory",
+    "get_file_size",
+    "safe_write_text",
+    "safe_append_text",
+]