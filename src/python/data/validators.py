"""
Validator helpers for extension tokens and policy normalization.

Python requirement: 3.10+
This module uses PEP 604 union types (e.g., Sequence[str] | None). If you need
to run on Python 3.9, replace these with typing.Union / typing.Optional or use
an earlier 1.5.x release line.
"""

import re
from typing import Iterable, List, Mapping, Sequence, Tuple, Optional, Dict
from typing import TYPE_CHECKING, Callable

# Constant for whitespace, underscore, and hyphen collapsing
_WS_UNDERSCORE_HYPHEN_RE = r"[\s_-]+"


def _normalize_extension_token(token: str) -> str:
    """
    Normalize a raw extension token to a canonical, comparison-friendly form.

    Steps:
      1. Strip surrounding whitespace.
      2. Lowercase.
      3. Remove all leading dots (e.g., ``".tar.gz" -> "tar.gz"``).
      4. Collapse multiple consecutive dots to a single dot (``"a..b" -> "a.b"``).

    Parameters
    ----------
    token : str
        Raw user token, potentially with dots/whitespace/case variation.

    Returns
    -------
    str
        Canonicalized token or empty string when input is not a `str`.

    Examples
    --------
    >>> _normalize_extension_token(". JPG ")
    'jpg'
    >>> _normalize_extension_token("..tar..gz")
    'tar.gz'
    """
    if not isinstance(token, str):
        return ""
    token = token.strip().lower()
    token = token.strip(".")
    token = re.sub(r"\.+", ".", token)
    return token


def _is_invalid_extension_token(token: str) -> bool:
    """
    Quick screen for obviously invalid extension tokens.

    Disallows:
      - Non-string/empty values (handled by caller, here treated as invalid)
      - Whitespace, commas, asterisks, slashes, or backslashes
        (e.g., ``"jpg, png"`` or ``"*.pdf"`` or ``"a/b"``)

    Parameters
    ----------
    token : str
        Canonicalized or raw token to check.

    Returns
    -------
    bool
        ``True`` when the token is structurally invalid and should be rejected.
    """
    if not token or not isinstance(token, str):
        return True
    if any(c in token for c in " ,*/\\"):
        return True
    return False


def _is_valid_extension_segments(token: str) -> bool:
    """
    Validate token segments for allowed length and charset.

    Rules:
      - Token is split by dots into segments.
      - Each segment must be 1..10 characters.
      - Allowed characters are lowercase alphanumerics ``[a-z0-9]`` only.
      - Multi-segment tokens are allowed (e.g., ``tar.gz``, ``min.js``).

    Parameters
    ----------
    token : str
        The extension token (normalized or raw).

    Returns
    -------
    bool
        ``True`` when every segment passes validation; otherwise ``False``.
    """
    if not token:
        return False
    segments = token.split(".")
    for seg in segments:
        if not (1 <= len(seg) <= 10):
            return False
        if not re.fullmatch(r"[a-z0-9]+", seg):
            return False
    return True


def _dedupe_preserve_order(seq: Iterable[str]) -> List[str]:
    """
    Remove duplicates while preserving the first occurrence order.

    Parameters
    ----------
    seq : Iterable[str]
        Any iterable of strings.

    Returns
    -------
    List[str]
        New list with duplicates removed, order preserved.
    """
    seen = set()
    result: List[str] = []
    for item in seq:
        if item not in seen:
            seen.add(item)
            result.append(item)
    return result


def validate_extensions(
    raw_exts: Sequence[str] | None,
    mime_map: Mapping[str, str],
) -> Tuple[List[str], List[str], List[str]]:
    """
    Normalize and validate user-supplied extension tokens.

    This function is independent of argparse and can be used in tests directly.
    It accepts raw tokens, normalizes them (see :func:`_normalize_extension_token`),
    rejects invalid syntax (see :func:`_is_invalid_extension_token` and
    :func:`_is_valid_extension_segments`), deduplicates while preserving order,
    and emits warnings when server-side MIME narrowing is not possible.

    Parameters
    ----------
    raw_exts : Sequence[str] | None
        Raw tokens like ``["jpg", ".png", "tar.gz"]`` or ``None`` for “no filter”.
    mime_map : Mapping[str, str]
        Mapping from a **single** extension segment (e.g., ``"jpg"``) to a MIME type.
        Only the **last** segment of multi-segment tokens participates in server-side
        narrowing (client-side still checks the full suffix).

    Returns
    -------
    Tuple[List[str], List[str], List[str]]
        ``(cleaned_exts, warnings, errors)`` where:
          - ``cleaned_exts``: normalized, de-duplicated tokens (multi-segment preserved).
          - ``warnings``: informational notes when tokens won’t narrow server-side queries.
          - ``errors``: user-actionable validation failures (e.g., illegal characters).
    """
    if not raw_exts:
        return [], [], []

    invalid: List[str] = []
    cleaned: List[str] = []
    for raw in raw_exts:
        tok = _normalize_extension_token(raw)
        if _is_invalid_extension_token(tok) or not tok or not _is_valid_extension_segments(tok):
            invalid.append(repr(raw))
            continue
        # Keep multi-segment token as-is; server-side lookup will use last segment
        cleaned.append(".".join([s for s in tok.split(".") if s != ""]))

    if invalid:
        return [], [], [f"Invalid --extensions value(s): {', '.join(invalid)}"]

    deduped = _dedupe_preserve_order(cleaned)

    # Build warnings:
    warnings: List[str] = []
    unknown: List[str] = []
    for e in deduped:
        last_seg = e.split(".")[-1] if e else e
        if last_seg not in mime_map:
            unknown.append(e)
    if unknown:
        warnings.append(
            "Note: unknown extension(s) will not narrow server-side queries; "
            "client-side filename filtering will apply instead: " + ", ".join(unknown)
        )
        # (v1.5.8) Messaging unchanged; emission behavior handled by caller (stderr/log level).
        if any("." in e for e in unknown):
            warnings.append(
                "Multi-segment extensions (e.g., tar.gz) are matched client-side against the full suffix; "
                "server-side MIME narrowing uses the last segment when mapped."
            )

    return deduped, warnings, []

<<<<<<< HEAD

def normalize_policy_token(
    raw: str | None,
    *,
    strict: bool,
    aliases: Mapping[str, str],
    default_value: str,
) -> Tuple[str, List[str], List[str], Dict[str, dict]]:
    """
    Normalize a post-restore policy token using provided aliases.

    Returns: (normalized_value, warnings, errors, telemetry)
      - if strict and unknown -> errors contains message
      - if not strict and unknown -> fallback to default_value and warnings contains note
      - telemetry includes an 'unknown_policy' object when unknown
    """
    key = re.sub(_WS_UNDERSCORE_HYPHEN_RE, "", str(raw).strip().lower())
    if key in aliases:
        return aliases[key], [], [], {}

    key = re.sub(_WS_UNDERSCORE_HYPHEN_RE, "", str(raw).strip().lower())
    if key in aliases:
        return aliases[key], [], [], {}

    # Unknown token handling
    suggestion = _suggest_token(key, list(aliases.keys()))
    suggestion_text = f" Did you mean '{suggestion}'?" if suggestion else ""

    telemetry = {"unknown_policy": {"token": str(raw), "normalized": key, "suggestion": suggestion}}

    if strict:
        return (
            default_value,
            [],
            [
                f"Unknown --post-restore-policy value '{raw}'. Use one of: retain | trash | delete (aliases allowed).{suggestion_text}"
            ],
            telemetry,
        )

    return (
        default_value,
        [
            f"Unknown --post-restore-policy '{raw}'. Falling back to '{default_value}'.{suggestion_text} (Tip: use --strict-policy to make this an error.)"
        ],
        [],
        telemetry,
    )


=======
>>>>>>> f29b0fb4
# --- Lightweight, local mypy reveal_type checks (ignored at runtime) ---
if TYPE_CHECKING:
    # mypy will evaluate these; they don't run at runtime.
    from typing import reveal_type as _reveal

    _reveal(
        validate_extensions
    )  # expect: def (Sequence[str] | None, Mapping[str, str]) -> tuple[list[str], list[str], list[str]]
    _reveal(
        normalize_policy_token
    )  # expect: def (raw: builtins.str | None, *, strict: builtins.bool, aliases: Mapping[builtins.str, builtins.str], default_value: builtins.str) -> tuple[builtins.str, list[builtins.str], list[builtins.str], Dict[builtins.str, dict]]


def _levenshtein(a: str, b: str) -> int:
    """Simple Levenshtein distance (O(len(a)*len(b))) without external deps."""
    if a == b:
        return 0
    if not a:
        return len(b)
    if not b:
        return len(a)
    prev = list(range(len(b) + 1))
    for i, ca in enumerate(a, 1):
        cur = [i]
        for j, cb in enumerate(b, 1):
            ins = cur[j - 1] + 1
            dele = prev[j] + 1
            sub = prev[j - 1] + (ca != cb)
            cur.append(min(ins, dele, sub))
        prev = cur
    return prev[-1]


def _suggest_token(raw: str, candidates: List[str]) -> Optional[str]:
    """
    Suggest the closest token from candidates using Levenshtein distance.
    Returns the closest match if distance <= 2, else None.
    """
    try:
        key = re.sub(_WS_UNDERSCORE_HYPHEN_RE, "", str(raw).strip().lower())
    except Exception:
        key = str(raw or "").strip().lower()
    best: Tuple[int, Optional[str]] = (10**9, None)
    for c in candidates:
        d = _levenshtein(key, c)
        if d < best[0]:
            best = (d, c)
            if d == 0:
                break
    return best[1] if best[0] <= 2 else None


def normalize_policy_token(
    raw: str | None,
    *,
    strict: bool,
    aliases: Mapping[str, str],
    default_value: str,
) -> Tuple[str, List[str], List[str], Dict[str, dict]]:
    """
    Normalize a post-restore policy token using provided aliases.

    Returns: (normalized_value, warnings, errors, telemetry)
      - if strict and unknown -> errors contains message
      - if not strict and unknown -> fallback to default_value and warnings contains note
      - telemetry includes an 'unknown_policy' object when unknown
    """
    if raw is None or raw == "":
        return default_value, [], [], {}

    key = re.sub(r"[\s_-]+", "", str(raw).strip().lower())
    if key in aliases:
        return aliases[key], [], [], {}

    # Unknown token handling
    suggestion = _suggest_token(key, list(aliases.keys()))
    suggestion_text = f" Did you mean '{suggestion}'?" if suggestion else ""

    telemetry = {"unknown_policy": {"token": str(raw), "normalized": key, "suggestion": suggestion}}

    if strict:
        return (
            default_value,
            [],
            [
                f"Unknown --post-restore-policy value '{raw}'. Use one of: retain | trash | delete (aliases allowed).{suggestion_text}"
            ],
            telemetry,
        )

    return (
        default_value,
        [
            f"Unknown --post-restore-policy '{raw}'. Falling back to '{default_value}'.{suggestion_text} (Tip: use --strict-policy to make this an error.)"
        ],
        [],
        telemetry,
    )
<|MERGE_RESOLUTION|>--- conflicted
+++ resolved
@@ -1,352 +1,299 @@
-"""
-Validator helpers for extension tokens and policy normalization.
-
-Python requirement: 3.10+
-This module uses PEP 604 union types (e.g., Sequence[str] | None). If you need
-to run on Python 3.9, replace these with typing.Union / typing.Optional or use
-an earlier 1.5.x release line.
-"""
-
-import re
-from typing import Iterable, List, Mapping, Sequence, Tuple, Optional, Dict
-from typing import TYPE_CHECKING, Callable
-
-# Constant for whitespace, underscore, and hyphen collapsing
-_WS_UNDERSCORE_HYPHEN_RE = r"[\s_-]+"
-
-
-def _normalize_extension_token(token: str) -> str:
-    """
-    Normalize a raw extension token to a canonical, comparison-friendly form.
-
-    Steps:
-      1. Strip surrounding whitespace.
-      2. Lowercase.
-      3. Remove all leading dots (e.g., ``".tar.gz" -> "tar.gz"``).
-      4. Collapse multiple consecutive dots to a single dot (``"a..b" -> "a.b"``).
-
-    Parameters
-    ----------
-    token : str
-        Raw user token, potentially with dots/whitespace/case variation.
-
-    Returns
-    -------
-    str
-        Canonicalized token or empty string when input is not a `str`.
-
-    Examples
-    --------
-    >>> _normalize_extension_token(". JPG ")
-    'jpg'
-    >>> _normalize_extension_token("..tar..gz")
-    'tar.gz'
-    """
-    if not isinstance(token, str):
-        return ""
-    token = token.strip().lower()
-    token = token.strip(".")
-    token = re.sub(r"\.+", ".", token)
-    return token
-
-
-def _is_invalid_extension_token(token: str) -> bool:
-    """
-    Quick screen for obviously invalid extension tokens.
-
-    Disallows:
-      - Non-string/empty values (handled by caller, here treated as invalid)
-      - Whitespace, commas, asterisks, slashes, or backslashes
-        (e.g., ``"jpg, png"`` or ``"*.pdf"`` or ``"a/b"``)
-
-    Parameters
-    ----------
-    token : str
-        Canonicalized or raw token to check.
-
-    Returns
-    -------
-    bool
-        ``True`` when the token is structurally invalid and should be rejected.
-    """
-    if not token or not isinstance(token, str):
-        return True
-    if any(c in token for c in " ,*/\\"):
-        return True
-    return False
-
-
-def _is_valid_extension_segments(token: str) -> bool:
-    """
-    Validate token segments for allowed length and charset.
-
-    Rules:
-      - Token is split by dots into segments.
-      - Each segment must be 1..10 characters.
-      - Allowed characters are lowercase alphanumerics ``[a-z0-9]`` only.
-      - Multi-segment tokens are allowed (e.g., ``tar.gz``, ``min.js``).
-
-    Parameters
-    ----------
-    token : str
-        The extension token (normalized or raw).
-
-    Returns
-    -------
-    bool
-        ``True`` when every segment passes validation; otherwise ``False``.
-    """
-    if not token:
-        return False
-    segments = token.split(".")
-    for seg in segments:
-        if not (1 <= len(seg) <= 10):
-            return False
-        if not re.fullmatch(r"[a-z0-9]+", seg):
-            return False
-    return True
-
-
-def _dedupe_preserve_order(seq: Iterable[str]) -> List[str]:
-    """
-    Remove duplicates while preserving the first occurrence order.
-
-    Parameters
-    ----------
-    seq : Iterable[str]
-        Any iterable of strings.
-
-    Returns
-    -------
-    List[str]
-        New list with duplicates removed, order preserved.
-    """
-    seen = set()
-    result: List[str] = []
-    for item in seq:
-        if item not in seen:
-            seen.add(item)
-            result.append(item)
-    return result
-
-
-def validate_extensions(
-    raw_exts: Sequence[str] | None,
-    mime_map: Mapping[str, str],
-) -> Tuple[List[str], List[str], List[str]]:
-    """
-    Normalize and validate user-supplied extension tokens.
-
-    This function is independent of argparse and can be used in tests directly.
-    It accepts raw tokens, normalizes them (see :func:`_normalize_extension_token`),
-    rejects invalid syntax (see :func:`_is_invalid_extension_token` and
-    :func:`_is_valid_extension_segments`), deduplicates while preserving order,
-    and emits warnings when server-side MIME narrowing is not possible.
-
-    Parameters
-    ----------
-    raw_exts : Sequence[str] | None
-        Raw tokens like ``["jpg", ".png", "tar.gz"]`` or ``None`` for “no filter”.
-    mime_map : Mapping[str, str]
-        Mapping from a **single** extension segment (e.g., ``"jpg"``) to a MIME type.
-        Only the **last** segment of multi-segment tokens participates in server-side
-        narrowing (client-side still checks the full suffix).
-
-    Returns
-    -------
-    Tuple[List[str], List[str], List[str]]
-        ``(cleaned_exts, warnings, errors)`` where:
-          - ``cleaned_exts``: normalized, de-duplicated tokens (multi-segment preserved).
-          - ``warnings``: informational notes when tokens won’t narrow server-side queries.
-          - ``errors``: user-actionable validation failures (e.g., illegal characters).
-    """
-    if not raw_exts:
-        return [], [], []
-
-    invalid: List[str] = []
-    cleaned: List[str] = []
-    for raw in raw_exts:
-        tok = _normalize_extension_token(raw)
-        if _is_invalid_extension_token(tok) or not tok or not _is_valid_extension_segments(tok):
-            invalid.append(repr(raw))
-            continue
-        # Keep multi-segment token as-is; server-side lookup will use last segment
-        cleaned.append(".".join([s for s in tok.split(".") if s != ""]))
-
-    if invalid:
-        return [], [], [f"Invalid --extensions value(s): {', '.join(invalid)}"]
-
-    deduped = _dedupe_preserve_order(cleaned)
-
-    # Build warnings:
-    warnings: List[str] = []
-    unknown: List[str] = []
-    for e in deduped:
-        last_seg = e.split(".")[-1] if e else e
-        if last_seg not in mime_map:
-            unknown.append(e)
-    if unknown:
-        warnings.append(
-            "Note: unknown extension(s) will not narrow server-side queries; "
-            "client-side filename filtering will apply instead: " + ", ".join(unknown)
-        )
-        # (v1.5.8) Messaging unchanged; emission behavior handled by caller (stderr/log level).
-        if any("." in e for e in unknown):
-            warnings.append(
-                "Multi-segment extensions (e.g., tar.gz) are matched client-side against the full suffix; "
-                "server-side MIME narrowing uses the last segment when mapped."
-            )
-
-    return deduped, warnings, []
-
-<<<<<<< HEAD
-
-def normalize_policy_token(
-    raw: str | None,
-    *,
-    strict: bool,
-    aliases: Mapping[str, str],
-    default_value: str,
-) -> Tuple[str, List[str], List[str], Dict[str, dict]]:
-    """
-    Normalize a post-restore policy token using provided aliases.
-
-    Returns: (normalized_value, warnings, errors, telemetry)
-      - if strict and unknown -> errors contains message
-      - if not strict and unknown -> fallback to default_value and warnings contains note
-      - telemetry includes an 'unknown_policy' object when unknown
-    """
-    key = re.sub(_WS_UNDERSCORE_HYPHEN_RE, "", str(raw).strip().lower())
-    if key in aliases:
-        return aliases[key], [], [], {}
-
-    key = re.sub(_WS_UNDERSCORE_HYPHEN_RE, "", str(raw).strip().lower())
-    if key in aliases:
-        return aliases[key], [], [], {}
-
-    # Unknown token handling
-    suggestion = _suggest_token(key, list(aliases.keys()))
-    suggestion_text = f" Did you mean '{suggestion}'?" if suggestion else ""
-
-    telemetry = {"unknown_policy": {"token": str(raw), "normalized": key, "suggestion": suggestion}}
-
-    if strict:
-        return (
-            default_value,
-            [],
-            [
-                f"Unknown --post-restore-policy value '{raw}'. Use one of: retain | trash | delete (aliases allowed).{suggestion_text}"
-            ],
-            telemetry,
-        )
-
-    return (
-        default_value,
-        [
-            f"Unknown --post-restore-policy '{raw}'. Falling back to '{default_value}'.{suggestion_text} (Tip: use --strict-policy to make this an error.)"
-        ],
-        [],
-        telemetry,
-    )
-
-
-=======
->>>>>>> f29b0fb4
-# --- Lightweight, local mypy reveal_type checks (ignored at runtime) ---
-if TYPE_CHECKING:
-    # mypy will evaluate these; they don't run at runtime.
-    from typing import reveal_type as _reveal
-
-    _reveal(
-        validate_extensions
-    )  # expect: def (Sequence[str] | None, Mapping[str, str]) -> tuple[list[str], list[str], list[str]]
-    _reveal(
-        normalize_policy_token
-    )  # expect: def (raw: builtins.str | None, *, strict: builtins.bool, aliases: Mapping[builtins.str, builtins.str], default_value: builtins.str) -> tuple[builtins.str, list[builtins.str], list[builtins.str], Dict[builtins.str, dict]]
-
-
-def _levenshtein(a: str, b: str) -> int:
-    """Simple Levenshtein distance (O(len(a)*len(b))) without external deps."""
-    if a == b:
-        return 0
-    if not a:
-        return len(b)
-    if not b:
-        return len(a)
-    prev = list(range(len(b) + 1))
-    for i, ca in enumerate(a, 1):
-        cur = [i]
-        for j, cb in enumerate(b, 1):
-            ins = cur[j - 1] + 1
-            dele = prev[j] + 1
-            sub = prev[j - 1] + (ca != cb)
-            cur.append(min(ins, dele, sub))
-        prev = cur
-    return prev[-1]
-
-
-def _suggest_token(raw: str, candidates: List[str]) -> Optional[str]:
-    """
-    Suggest the closest token from candidates using Levenshtein distance.
-    Returns the closest match if distance <= 2, else None.
-    """
-    try:
-        key = re.sub(_WS_UNDERSCORE_HYPHEN_RE, "", str(raw).strip().lower())
-    except Exception:
-        key = str(raw or "").strip().lower()
-    best: Tuple[int, Optional[str]] = (10**9, None)
-    for c in candidates:
-        d = _levenshtein(key, c)
-        if d < best[0]:
-            best = (d, c)
-            if d == 0:
-                break
-    return best[1] if best[0] <= 2 else None
-
-
-def normalize_policy_token(
-    raw: str | None,
-    *,
-    strict: bool,
-    aliases: Mapping[str, str],
-    default_value: str,
-) -> Tuple[str, List[str], List[str], Dict[str, dict]]:
-    """
-    Normalize a post-restore policy token using provided aliases.
-
-    Returns: (normalized_value, warnings, errors, telemetry)
-      - if strict and unknown -> errors contains message
-      - if not strict and unknown -> fallback to default_value and warnings contains note
-      - telemetry includes an 'unknown_policy' object when unknown
-    """
-    if raw is None or raw == "":
-        return default_value, [], [], {}
-
-    key = re.sub(r"[\s_-]+", "", str(raw).strip().lower())
-    if key in aliases:
-        return aliases[key], [], [], {}
-
-    # Unknown token handling
-    suggestion = _suggest_token(key, list(aliases.keys()))
-    suggestion_text = f" Did you mean '{suggestion}'?" if suggestion else ""
-
-    telemetry = {"unknown_policy": {"token": str(raw), "normalized": key, "suggestion": suggestion}}
-
-    if strict:
-        return (
-            default_value,
-            [],
-            [
-                f"Unknown --post-restore-policy value '{raw}'. Use one of: retain | trash | delete (aliases allowed).{suggestion_text}"
-            ],
-            telemetry,
-        )
-
-    return (
-        default_value,
-        [
-            f"Unknown --post-restore-policy '{raw}'. Falling back to '{default_value}'.{suggestion_text} (Tip: use --strict-policy to make this an error.)"
-        ],
-        [],
-        telemetry,
-    )
+"""
+Validator helpers for extension tokens and policy normalization.
+
+Python requirement: 3.10+
+This module uses PEP 604 union types (e.g., Sequence[str] | None). If you need
+to run on Python 3.9, replace these with typing.Union / typing.Optional or use
+an earlier 1.5.x release line.
+"""
+
+import re
+from typing import Iterable, List, Mapping, Sequence, Tuple, Optional, Dict
+from typing import TYPE_CHECKING, Callable
+
+# Constant for whitespace, underscore, and hyphen collapsing
+_WS_UNDERSCORE_HYPHEN_RE = r"[\s_-]+"
+
+
+def _normalize_extension_token(token: str) -> str:
+    """
+    Normalize a raw extension token to a canonical, comparison-friendly form.
+
+    Steps:
+      1. Strip surrounding whitespace.
+      2. Lowercase.
+      3. Remove all leading dots (e.g., ``".tar.gz" -> "tar.gz"``).
+      4. Collapse multiple consecutive dots to a single dot (``"a..b" -> "a.b"``).
+
+    Parameters
+    ----------
+    token : str
+        Raw user token, potentially with dots/whitespace/case variation.
+
+    Returns
+    -------
+    str
+        Canonicalized token or empty string when input is not a `str`.
+
+    Examples
+    --------
+    >>> _normalize_extension_token(". JPG ")
+    'jpg'
+    >>> _normalize_extension_token("..tar..gz")
+    'tar.gz'
+    """
+    if not isinstance(token, str):
+        return ""
+    token = token.strip().lower()
+    token = token.strip(".")
+    token = re.sub(r"\.+", ".", token)
+    return token
+
+
+def _is_invalid_extension_token(token: str) -> bool:
+    """
+    Quick screen for obviously invalid extension tokens.
+
+    Disallows:
+      - Non-string/empty values (handled by caller, here treated as invalid)
+      - Whitespace, commas, asterisks, slashes, or backslashes
+        (e.g., ``"jpg, png"`` or ``"*.pdf"`` or ``"a/b"``)
+
+    Parameters
+    ----------
+    token : str
+        Canonicalized or raw token to check.
+
+    Returns
+    -------
+    bool
+        ``True`` when the token is structurally invalid and should be rejected.
+    """
+    if not token or not isinstance(token, str):
+        return True
+    if any(c in token for c in " ,*/\\"):
+        return True
+    return False
+
+
+def _is_valid_extension_segments(token: str) -> bool:
+    """
+    Validate token segments for allowed length and charset.
+
+    Rules:
+      - Token is split by dots into segments.
+      - Each segment must be 1..10 characters.
+      - Allowed characters are lowercase alphanumerics ``[a-z0-9]`` only.
+      - Multi-segment tokens are allowed (e.g., ``tar.gz``, ``min.js``).
+
+    Parameters
+    ----------
+    token : str
+        The extension token (normalized or raw).
+
+    Returns
+    -------
+    bool
+        ``True`` when every segment passes validation; otherwise ``False``.
+    """
+    if not token:
+        return False
+    segments = token.split(".")
+    for seg in segments:
+        if not (1 <= len(seg) <= 10):
+            return False
+        if not re.fullmatch(r"[a-z0-9]+", seg):
+            return False
+    return True
+
+
+def _dedupe_preserve_order(seq: Iterable[str]) -> List[str]:
+    """
+    Remove duplicates while preserving the first occurrence order.
+
+    Parameters
+    ----------
+    seq : Iterable[str]
+        Any iterable of strings.
+
+    Returns
+    -------
+    List[str]
+        New list with duplicates removed, order preserved.
+    """
+    seen = set()
+    result: List[str] = []
+    for item in seq:
+        if item not in seen:
+            seen.add(item)
+            result.append(item)
+    return result
+
+
+def validate_extensions(
+    raw_exts: Sequence[str] | None,
+    mime_map: Mapping[str, str],
+) -> Tuple[List[str], List[str], List[str]]:
+    """
+    Normalize and validate user-supplied extension tokens.
+
+    This function is independent of argparse and can be used in tests directly.
+    It accepts raw tokens, normalizes them (see :func:`_normalize_extension_token`),
+    rejects invalid syntax (see :func:`_is_invalid_extension_token` and
+    :func:`_is_valid_extension_segments`), deduplicates while preserving order,
+    and emits warnings when server-side MIME narrowing is not possible.
+
+    Parameters
+    ----------
+    raw_exts : Sequence[str] | None
+        Raw tokens like ``["jpg", ".png", "tar.gz"]`` or ``None`` for “no filter”.
+    mime_map : Mapping[str, str]
+        Mapping from a **single** extension segment (e.g., ``"jpg"``) to a MIME type.
+        Only the **last** segment of multi-segment tokens participates in server-side
+        narrowing (client-side still checks the full suffix).
+
+    Returns
+    -------
+    Tuple[List[str], List[str], List[str]]
+        ``(cleaned_exts, warnings, errors)`` where:
+          - ``cleaned_exts``: normalized, de-duplicated tokens (multi-segment preserved).
+          - ``warnings``: informational notes when tokens won’t narrow server-side queries.
+          - ``errors``: user-actionable validation failures (e.g., illegal characters).
+    """
+    if not raw_exts:
+        return [], [], []
+
+    invalid: List[str] = []
+    cleaned: List[str] = []
+    for raw in raw_exts:
+        tok = _normalize_extension_token(raw)
+        if _is_invalid_extension_token(tok) or not tok or not _is_valid_extension_segments(tok):
+            invalid.append(repr(raw))
+            continue
+        # Keep multi-segment token as-is; server-side lookup will use last segment
+        cleaned.append(".".join([s for s in tok.split(".") if s != ""]))
+
+    if invalid:
+        return [], [], [f"Invalid --extensions value(s): {', '.join(invalid)}"]
+
+    deduped = _dedupe_preserve_order(cleaned)
+
+    # Build warnings:
+    warnings: List[str] = []
+    unknown: List[str] = []
+    for e in deduped:
+        last_seg = e.split(".")[-1] if e else e
+        if last_seg not in mime_map:
+            unknown.append(e)
+    if unknown:
+        warnings.append(
+            "Note: unknown extension(s) will not narrow server-side queries; "
+            "client-side filename filtering will apply instead: " + ", ".join(unknown)
+        )
+        # (v1.5.8) Messaging unchanged; emission behavior handled by caller (stderr/log level).
+        if any("." in e for e in unknown):
+            warnings.append(
+                "Multi-segment extensions (e.g., tar.gz) are matched client-side against the full suffix; "
+                "server-side MIME narrowing uses the last segment when mapped."
+            )
+
+    return deduped, warnings, []
+
+# --- Lightweight, local mypy reveal_type checks (ignored at runtime) ---
+if TYPE_CHECKING:
+    # mypy will evaluate these; they don't run at runtime.
+    from typing import reveal_type as _reveal
+
+    _reveal(
+        validate_extensions
+    )  # expect: def (Sequence[str] | None, Mapping[str, str]) -> tuple[list[str], list[str], list[str]]
+    _reveal(
+        normalize_policy_token
+    )  # expect: def (raw: builtins.str | None, *, strict: builtins.bool, aliases: Mapping[builtins.str, builtins.str], default_value: builtins.str) -> tuple[builtins.str, list[builtins.str], list[builtins.str], Dict[builtins.str, dict]]
+
+
+def _levenshtein(a: str, b: str) -> int:
+    """Simple Levenshtein distance (O(len(a)*len(b))) without external deps."""
+    if a == b:
+        return 0
+    if not a:
+        return len(b)
+    if not b:
+        return len(a)
+    prev = list(range(len(b) + 1))
+    for i, ca in enumerate(a, 1):
+        cur = [i]
+        for j, cb in enumerate(b, 1):
+            ins = cur[j - 1] + 1
+            dele = prev[j] + 1
+            sub = prev[j - 1] + (ca != cb)
+            cur.append(min(ins, dele, sub))
+        prev = cur
+    return prev[-1]
+
+
+def _suggest_token(raw: str, candidates: List[str]) -> Optional[str]:
+    """
+    Suggest the closest token from candidates using Levenshtein distance.
+    Returns the closest match if distance <= 2, else None.
+    """
+    try:
+        key = re.sub(_WS_UNDERSCORE_HYPHEN_RE, "", str(raw).strip().lower())
+    except Exception:
+        key = str(raw or "").strip().lower()
+    best: Tuple[int, Optional[str]] = (10**9, None)
+    for c in candidates:
+        d = _levenshtein(key, c)
+        if d < best[0]:
+            best = (d, c)
+            if d == 0:
+                break
+    return best[1] if best[0] <= 2 else None
+
+
+def normalize_policy_token(
+    raw: str | None,
+    *,
+    strict: bool,
+    aliases: Mapping[str, str],
+    default_value: str,
+) -> Tuple[str, List[str], List[str], Dict[str, dict]]:
+    """
+    Normalize a post-restore policy token using provided aliases.
+
+    Returns: (normalized_value, warnings, errors, telemetry)
+      - if strict and unknown -> errors contains message
+      - if not strict and unknown -> fallback to default_value and warnings contains note
+      - telemetry includes an 'unknown_policy' object when unknown
+    """
+    if raw is None or raw == "":
+        return default_value, [], [], {}
+
+    key = re.sub(r"[\s_-]+", "", str(raw).strip().lower())
+    if key in aliases:
+        return aliases[key], [], [], {}
+
+    # Unknown token handling
+    suggestion = _suggest_token(key, list(aliases.keys()))
+    suggestion_text = f" Did you mean '{suggestion}'?" if suggestion else ""
+
+    telemetry = {"unknown_policy": {"token": str(raw), "normalized": key, "suggestion": suggestion}}
+
+    if strict:
+        return (
+            default_value,
+            [],
+            [
+                f"Unknown --post-restore-policy value '{raw}'. Use one of: retain | trash | delete (aliases allowed).{suggestion_text}"
+            ],
+            telemetry,
+        )
+
+    return (
+        default_value,
+        [
+            f"Unknown --post-restore-policy '{raw}'. Falling back to '{default_value}'.{suggestion_text} (Tip: use --strict-policy to make this an error.)"
+        ],
+        [],
+        telemetry,
+    )