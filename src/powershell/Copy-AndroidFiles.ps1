--- conflicted
+++ resolved
@@ -108,11 +108,6 @@
 
 .NOTES
     VERSION
-<<<<<<< HEAD
-      1.3.9
-
-    CHANGELOG
-=======
       2.0.0
 
     CHANGELOG
@@ -124,7 +119,6 @@
         - Retained ADB-specific DebugMode for low-level adb diagnostics
         - All log messages now written to standardized log files
 
->>>>>>> 6f5bf2d6
         1.3.9
         - Verify summary now shows Local before → after (+Δ) for both file count and size (MB)
         - Baseline adapts to mode:
@@ -250,15 +244,12 @@
   [Parameter()] [switch]$DebugMode
 )
 
-<<<<<<< HEAD
-=======
 # Import logging framework
 Import-Module "$PSScriptRoot\..\common\PowerShellLoggingFramework.psm1" -Force
 
 # Initialize logger (script name will be extracted from the script file name)
 Initialize-Logger -ScriptName (Split-Path -Leaf $PSCommandPath) -LogLevel 20
 
->>>>>>> 6f5bf2d6
 $ErrorActionPreference = 'Stop'
 
 $DebugLog = $null
@@ -610,11 +601,7 @@
   }
 }
 
-<<<<<<< HEAD
-Write-Verbose "Destination: $Dest"
-=======
 Write-LogDebug "Destination: $Dest"
->>>>>>> 6f5bf2d6
 New-Item -ItemType Directory -Force -Path $Dest | Out-Null
 
 # Pre-checks
@@ -649,11 +636,7 @@
 if ($Mode -eq 'pull') {
 
   if ($Resume) {
-<<<<<<< HEAD
-    Write-Host "Resumable pull (skip existing): `"$PhonePath`" → `"$Dest`""
-=======
     Write-LogInfo "Resumable pull (skip existing): `"$PhonePath`" → `"$Dest`""
->>>>>>> 6f5bf2d6
     # Build remote file list (size \t path)
     $listCmd = "find ""$PhonePath"" -type f -print0 2>/dev/null | xargs -0 stat -c ""%s`t%n"" 2>/dev/null"
     $raw = adb shell $listCmd
@@ -687,11 +670,7 @@
       $copied++
     }
     Write-Progress -Activity "Resumable adb pull" -Completed
-<<<<<<< HEAD
-    Write-Host "Resume pull complete. Files processed: $count, newly copied: $copied."
-=======
     Write-LogInfo "Resume pull complete. Files processed: $count, newly copied: $copied."
->>>>>>> 6f5bf2d6
 
     if ($Verify) {
         $localRootAfter = $Dest
@@ -723,20 +702,12 @@
         $rows | Format-Table -AutoSize | Out-String | Write-Host
 
         if ($remoteCount -gt 0 -and $localCount -lt $remoteCount) {
-<<<<<<< HEAD
-            Write-Warning "Local file count < remote file count. Some files may be missing."
-=======
             Write-LogWarning "Local file count < remote file count. Some files may be missing."
->>>>>>> 6f5bf2d6
         }
     }
   }
   else {
-<<<<<<< HEAD
-    Write-Host "ADB pull `"$PhonePath`" → `"$Dest`""
-=======
     Write-LogInfo "ADB pull `"$PhonePath`" → `"$Dest`""
->>>>>>> 6f5bf2d6
     if ($ShowProgress) {
       $destBefore = Get-LocalDirSize -Path $Dest
       $sp = @{
@@ -767,11 +738,7 @@
     } else {
       adb pull "$PhonePath" "$Dest"
     }
-<<<<<<< HEAD
-    Write-Host "Pull complete."
-=======
     Write-LogInfo "Pull complete."
->>>>>>> 6f5bf2d6
 
     if ($Verify) {
         # adb pull usually creates a subfolder under Dest named $leaf
@@ -806,11 +773,7 @@
         $rows | Format-Table -AutoSize | Out-String | Write-Host
 
         if ($remoteCount -gt 0 -and $localCount -lt $remoteCount) {
-<<<<<<< HEAD
-            Write-Warning "Local file count < remote file count. Some files may be missing."
-=======
             Write-LogWarning "Local file count < remote file count. Some files may be missing."
->>>>>>> 6f5bf2d6
         }
     }
   }
@@ -818,24 +781,14 @@
 else {
   # TAR mode
   if ($StreamTar) {
-<<<<<<< HEAD
-    Write-Host "Streaming TAR directly to extractor (no temp .tar): `"$PhonePath`" → `"$Dest`""
-    if ($ShowProgress -and $totalBytes -gt 0) {
-      Write-Host ("Estimated size: {0} MB" -f [math]::Round($totalBytes/1MB))
-=======
     Write-LogInfo "Streaming TAR directly to extractor (no temp .tar): `"$PhonePath`" → `"$Dest`""
     if ($ShowProgress -and $totalBytes -gt 0) {
       Write-LogInfo ("Estimated size: {0} MB" -f [math]::Round($totalBytes/1MB))
->>>>>>> 6f5bf2d6
     }
     # Use cmd.exe pipeline for robust stdin handling to tar.exe across shells
     $cmd = "adb exec-out tar -C '$parent' -cf - '$leaf' | tar -xf - -C '$Dest'"
     cmd /c $cmd | Out-Host
-<<<<<<< HEAD
-    Write-Host "Streaming tar extraction finished. Verify contents."
-=======
     Write-LogInfo "Streaming tar extraction finished. Verify contents."
->>>>>>> 6f5bf2d6
 
     if ($Verify) {
         $localRootAfter = $Dest
@@ -867,11 +820,7 @@
         $rows | Format-Table -AutoSize | Out-String | Write-Host
 
         if ($remoteCount -gt 0 -and $localCount -lt $remoteCount) {
-<<<<<<< HEAD
-            Write-Warning "Extracted count < remote count. Some files may be missing."
-=======
             Write-LogWarning "Extracted count < remote count. Some files may be missing."
->>>>>>> 6f5bf2d6
         }
     }
   }
@@ -883,11 +832,7 @@
     while ($true) {
       try {
         $attempt++
-<<<<<<< HEAD
-        Write-Host "Attempt $attempt of $MaxRetries — streaming TAR from `"$PhonePath`" → `"$tarFile`""
-=======
         Write-LogInfo "Attempt $attempt of $MaxRetries — streaming TAR from `"$PhonePath`" → `"$tarFile`""
->>>>>>> 6f5bf2d6
         $sp = @{
             FilePath               = 'adb'
             ArgumentList           = @('exec-out','tar','-C',"$parent",'-cf','-',$leaf)
@@ -919,15 +864,9 @@
         if ($proc.ExitCode -ne 0) { throw "adb tar stream failed with exit code $($proc.ExitCode)." }
 
         $finalSize = (Get-Item $tarFile).Length
-<<<<<<< HEAD
-        Write-Host ("TAR complete. Size: {0:N0} bytes ({1} MB)" -f $finalSize, [math]::Round($finalSize/1MB))
-
-        Write-Host "Extracting `"$tarFile`" → `"$Dest`""
-=======
         Write-LogInfo ("TAR complete. Size: {0:N0} bytes ({1} MB)" -f $finalSize, [math]::Round($finalSize/1MB))
 
         Write-LogInfo "Extracting `"$tarFile`" → `"$Dest`""
->>>>>>> 6f5bf2d6
         tar -xf $tarFile -C $Dest
 
         if ($Verify) {
@@ -966,28 +905,16 @@
 
         # Cleanup
         Remove-Item $tarFile -Force
-<<<<<<< HEAD
-        Write-Host "Done."
-=======
         Write-LogInfo "Done."
->>>>>>> 6f5bf2d6
         break
       }
       catch {
         $ts = Get-Date -Format 'yyyy-MM-dd HH:mm:ss'
-<<<<<<< HEAD
-        Write-Warning ("{0}: {1}" -f $ts, $_)
-        if (Test-Path $tarFile) { Remove-Item $tarFile -Force -ErrorAction SilentlyContinue }
-        if ($attempt -ge $MaxRetries) { throw "Tar mode failed after $MaxRetries attempts." }
-        Start-Sleep 2
-        Write-Host ("{0}: Retrying..." -f $ts)
-=======
         Write-LogWarning ("{0}: {1}" -f $ts, $_)
         if (Test-Path $tarFile) { Remove-Item $tarFile -Force -ErrorAction SilentlyContinue }
         if ($attempt -ge $MaxRetries) { throw "Tar mode failed after $MaxRetries attempts." }
         Start-Sleep 2
         Write-LogInfo ("{0}: Retrying..." -f $ts)
->>>>>>> 6f5bf2d6
       }
     }
   }
