# Videoscreenshot Module – Changelog

All notable changes to the **PowerShell Videoscreenshot module** are documented here.
The project follows [Semantic Versioning](https://semver.org) and the structure is inspired by
[Keep a Changelog](https://keepachangelog.com).

> This file is module-scoped. For repository-wide changes affecting other scripts, see the root `CHANGELOG.md`.

## [3.0.2] - 2025-11-16
### Fixed
<<<<<<< HEAD
- **Duplicate screenshots (vlcScreenshot mode)**: Fixed issue #436 where the final frame of a video was captured repeatedly in some runs. `Wait-ForSnapshotFrames` now monitors the VLC process and exits early (with a 2-second grace period) after VLC terminates, preventing duplicate frames caused by continued polling after video completion.
=======
- **vlcScreenshot mode performance**: Eliminated 5-second delay between videos by checking if VLC has already exited before waiting. VLC launched with `--play-and-exit` typically exits on its own, making transitions nearly instantaneous. Fixes extreme slowness when processing batches of short videos (issue #435).
>>>>>>> de53bebd

## [3.0.1] - 2025-10-14
### Fixed
- **Ctrl+C handling compatibility**: Fixed `CancelKeyPress` error in PowerShell hosts where the Console.CancelKeyPress event is not available (VS Code integrated terminal, PowerShell ISE, remote sessions). The function now gracefully falls back when Ctrl+C handling is unavailable, allowing the cropper to run normally in all environments.

## [3.0.0] - 2025-09-14
### Breaking
- Decommission `src\powershell\videoscreenshot.ps1`. Invoking it now prints guidance to use `Start-VideoBatch` and exits with a non-zero code.

### Docs
- Update README to remove “legacy wrapper (still supported)” examples and clearly direct users to import the module and call `Start-VideoBatch`.
- Directory layout updated to mark the wrapper as decommissioned.
---

## [2.x] — 2025-09-07 → 2025-09-14 (consolidated)

### Breaking
- **PowerShell 7+ required** (2.0.0). Module targets PSEdition Core (pwsh) and errors on Windows PowerShell 5.1 with clear migration guidance.

### Added
- **Re-cropping controls** (2.5.0): `-ReprocessCropped` and `-KeepExistingCrops` to force re-crop and optionally retain existing outputs.
- **Crop-only mode** (2.3.0): Run the Python cropper over `-SaveFolder` without taking screenshots.
- **Python module fallback** (2.4.0): If `-PythonScriptPath` is omitted, run `python -m crop_colours` (PYTHONPATH / installed package support).
- **Batch/validation options** (2.1.x): `-VerifyVideos` (when `Test-VideoPlayable` exists) and `-IncludeExtensions` to override discovery; logging switches (`Write-Message -Quiet`, `-LogFile`).
- **Processed-log compatibility** (2.2.0): Accept both legacy single-column and TSV (`<Path>\t<Status>[\t<Reason>]`) formats.

### Changed
- **Default reprocessing behavior** (2.5.0): Skip previously cropped images by default (no longer passes `--ignore-processed` to Python).
- **Crop-only requirements** (2.4.0): `-SaveFolder` is now mandatory; capture flags are ignored with a single warning.
- **Live output** (2.4.1–2.4.2): Cropper stdout/stderr stream directly to the console (no buffering). Result still returns `ExitCode`/`ElapsedSeconds`.

### Fixed
- **Ctrl+C / cancellation** (2.4.2–2.4.3): Forward console cancel to Python cropper; promptly return control to PowerShell. Handler is scoped and removed after use.
- **Runspace crash** (2.2.1+): Removed background per-line handlers around VLC startup to avoid “There is no Runspace available…”; replaced with a safer watchdog.
- **Misc. robustness** (2.2.x): Eliminate stray pipeline output (`True`), correct return shapes, prevent nested arg arrays, make TRACE null-safe, and normalize resume sets.

### Orchestration & I/O
- **VLC/GDI** (2.1.x–2.2.x): Validated inputs; ordered and logged VLC args; safer monitor selection; retry-on-save; clearer stderr capture on failure.
- **Resume & processed** (2.2.x): Robust index builder, absolute-path normalization, tolerant of malformed lines.
- **I/O helpers** (2.1.x): `Test-FolderWritable -SkipCreate`, `Add-ContentWithRetry` with retry/flush.

### Documentation
- README expanded for crop-only usage, processed-log formats, re-cropping semantics, Python module invocation, troubleshooting (incl. GDI tips), and performance guidance.

### Notes
- Cropper output always streams to the console; **Ctrl+C** cancels cleanly in both `-RunCropper` and `-CropOnly`.
- If you need more granular details per change, see the corresponding git commit messages between 2.0.0 and 2.5.0.
---

## [1.x] – 2024–2025 (condensed)

> Consolidated highlights for all **1.*** releases.  
> **For omissions or more granular details, please refer to the corresponding git commit messages (tags `v1.x.y`) in the repository history.**

### Added
- **Modularization (1.3.0):** Split the monolithic script into a PowerShell module with `Public/` and `Private/` components; introduced `Start-VideoBatch` as the public entrypoint and kept the legacy wrapper for back-compat.
- **Per-run context:** `New-VideoRunContext` centralizes version, config, stats, and run GUID; helpers accept `-Context`.
- **Config defaults:** `Get-DefaultConfig` provides central, immutable defaults (timings, extensions).
- **PID registry:** Helpers to track VLC child processes across the run.
- **Structured logging:** Timestamped `Write-Message` with stream routing.
- **Snapshot + GDI paths:** VLC scene-snapshot mode and Windows GDI+ desktop capture.
- **Processed/resume support (early iterations):** Helpers to track processed items and resume runs.
- **Cropper integration (1.2.x):** First Python cropper wiring with live output forwarding; interpreter resolution and preflight.

### Changed
- **Deterministic loader (1.3.6):** Dot-sources `Public/` and `Private/` in sorted order; warns when folders are missing.
- **Argument handling & orchestration:** Fixed edge cases in VLC arg builders; clarified argument array returns; consistent success-or-throw contract across helpers.
- **Post-capture reporting (1.3.3):** Consumes `snapStats`/`gdiStats` for frame deltas and achieved FPS; falls back to disk counts when needed.
- **Outcome consistency (1.3.2+):** Unified error-handling patterns; eliminated mixed bool/null conventions; ensured process stderr is surfaced on startup failures.

### Fixed
- **File I/O reliability (1.3.1–1.3.2):** `Add-ContentWithRetry` disposes handles via `finally`; clearer final-failure behavior; avoids stale locks.
- **VLC arg array bugs (1.3.1):** Removed stray commas and ensured arrays are returned correctly to prevent parsing/quoting errors.
- **Stability & guards:** Snapshot-mode guardrails; safer GDI capture initialization; early checks for required tools.

### Documentation
- **README (1.x series):** Introduced module structure, migration notes, and usage examples; documented PowerShell 7+ requirement and basic troubleshooting.
- **Inline help/comments:** Incremental comment-based help across new module files; expanded inline comments in orchestrators and helpers.

### Notes
- **Compatibility:** 1.* focused on modularization, reliability, and clarity without breaking the legacy wrapper.
- **Scope:** Some later capabilities (e.g., richer FPS detection, config-aware VLC orchestration, auto-install cropper deps) arrived in 2.* and are not part of 1.*.
<|MERGE_RESOLUTION|>--- conflicted
+++ resolved
@@ -1,97 +1,94 @@
-# Videoscreenshot Module – Changelog
-
-All notable changes to the **PowerShell Videoscreenshot module** are documented here.
-The project follows [Semantic Versioning](https://semver.org) and the structure is inspired by
-[Keep a Changelog](https://keepachangelog.com).
-
-> This file is module-scoped. For repository-wide changes affecting other scripts, see the root `CHANGELOG.md`.
-
-## [3.0.2] - 2025-11-16
-### Fixed
-<<<<<<< HEAD
-- **Duplicate screenshots (vlcScreenshot mode)**: Fixed issue #436 where the final frame of a video was captured repeatedly in some runs. `Wait-ForSnapshotFrames` now monitors the VLC process and exits early (with a 2-second grace period) after VLC terminates, preventing duplicate frames caused by continued polling after video completion.
-=======
-- **vlcScreenshot mode performance**: Eliminated 5-second delay between videos by checking if VLC has already exited before waiting. VLC launched with `--play-and-exit` typically exits on its own, making transitions nearly instantaneous. Fixes extreme slowness when processing batches of short videos (issue #435).
->>>>>>> de53bebd
-
-## [3.0.1] - 2025-10-14
-### Fixed
-- **Ctrl+C handling compatibility**: Fixed `CancelKeyPress` error in PowerShell hosts where the Console.CancelKeyPress event is not available (VS Code integrated terminal, PowerShell ISE, remote sessions). The function now gracefully falls back when Ctrl+C handling is unavailable, allowing the cropper to run normally in all environments.
-
-## [3.0.0] - 2025-09-14
-### Breaking
-- Decommission `src\powershell\videoscreenshot.ps1`. Invoking it now prints guidance to use `Start-VideoBatch` and exits with a non-zero code.
-
-### Docs
-- Update README to remove “legacy wrapper (still supported)” examples and clearly direct users to import the module and call `Start-VideoBatch`.
-- Directory layout updated to mark the wrapper as decommissioned.
----
-
-## [2.x] — 2025-09-07 → 2025-09-14 (consolidated)
-
-### Breaking
-- **PowerShell 7+ required** (2.0.0). Module targets PSEdition Core (pwsh) and errors on Windows PowerShell 5.1 with clear migration guidance.
-
-### Added
-- **Re-cropping controls** (2.5.0): `-ReprocessCropped` and `-KeepExistingCrops` to force re-crop and optionally retain existing outputs.
-- **Crop-only mode** (2.3.0): Run the Python cropper over `-SaveFolder` without taking screenshots.
-- **Python module fallback** (2.4.0): If `-PythonScriptPath` is omitted, run `python -m crop_colours` (PYTHONPATH / installed package support).
-- **Batch/validation options** (2.1.x): `-VerifyVideos` (when `Test-VideoPlayable` exists) and `-IncludeExtensions` to override discovery; logging switches (`Write-Message -Quiet`, `-LogFile`).
-- **Processed-log compatibility** (2.2.0): Accept both legacy single-column and TSV (`<Path>\t<Status>[\t<Reason>]`) formats.
-
-### Changed
-- **Default reprocessing behavior** (2.5.0): Skip previously cropped images by default (no longer passes `--ignore-processed` to Python).
-- **Crop-only requirements** (2.4.0): `-SaveFolder` is now mandatory; capture flags are ignored with a single warning.
-- **Live output** (2.4.1–2.4.2): Cropper stdout/stderr stream directly to the console (no buffering). Result still returns `ExitCode`/`ElapsedSeconds`.
-
-### Fixed
-- **Ctrl+C / cancellation** (2.4.2–2.4.3): Forward console cancel to Python cropper; promptly return control to PowerShell. Handler is scoped and removed after use.
-- **Runspace crash** (2.2.1+): Removed background per-line handlers around VLC startup to avoid “There is no Runspace available…”; replaced with a safer watchdog.
-- **Misc. robustness** (2.2.x): Eliminate stray pipeline output (`True`), correct return shapes, prevent nested arg arrays, make TRACE null-safe, and normalize resume sets.
-
-### Orchestration & I/O
-- **VLC/GDI** (2.1.x–2.2.x): Validated inputs; ordered and logged VLC args; safer monitor selection; retry-on-save; clearer stderr capture on failure.
-- **Resume & processed** (2.2.x): Robust index builder, absolute-path normalization, tolerant of malformed lines.
-- **I/O helpers** (2.1.x): `Test-FolderWritable -SkipCreate`, `Add-ContentWithRetry` with retry/flush.
-
-### Documentation
-- README expanded for crop-only usage, processed-log formats, re-cropping semantics, Python module invocation, troubleshooting (incl. GDI tips), and performance guidance.
-
-### Notes
-- Cropper output always streams to the console; **Ctrl+C** cancels cleanly in both `-RunCropper` and `-CropOnly`.
-- If you need more granular details per change, see the corresponding git commit messages between 2.0.0 and 2.5.0.
----
-
-## [1.x] – 2024–2025 (condensed)
-
-> Consolidated highlights for all **1.*** releases.  
-> **For omissions or more granular details, please refer to the corresponding git commit messages (tags `v1.x.y`) in the repository history.**
-
-### Added
-- **Modularization (1.3.0):** Split the monolithic script into a PowerShell module with `Public/` and `Private/` components; introduced `Start-VideoBatch` as the public entrypoint and kept the legacy wrapper for back-compat.
-- **Per-run context:** `New-VideoRunContext` centralizes version, config, stats, and run GUID; helpers accept `-Context`.
-- **Config defaults:** `Get-DefaultConfig` provides central, immutable defaults (timings, extensions).
-- **PID registry:** Helpers to track VLC child processes across the run.
-- **Structured logging:** Timestamped `Write-Message` with stream routing.
-- **Snapshot + GDI paths:** VLC scene-snapshot mode and Windows GDI+ desktop capture.
-- **Processed/resume support (early iterations):** Helpers to track processed items and resume runs.
-- **Cropper integration (1.2.x):** First Python cropper wiring with live output forwarding; interpreter resolution and preflight.
-
-### Changed
-- **Deterministic loader (1.3.6):** Dot-sources `Public/` and `Private/` in sorted order; warns when folders are missing.
-- **Argument handling & orchestration:** Fixed edge cases in VLC arg builders; clarified argument array returns; consistent success-or-throw contract across helpers.
-- **Post-capture reporting (1.3.3):** Consumes `snapStats`/`gdiStats` for frame deltas and achieved FPS; falls back to disk counts when needed.
-- **Outcome consistency (1.3.2+):** Unified error-handling patterns; eliminated mixed bool/null conventions; ensured process stderr is surfaced on startup failures.
-
-### Fixed
-- **File I/O reliability (1.3.1–1.3.2):** `Add-ContentWithRetry` disposes handles via `finally`; clearer final-failure behavior; avoids stale locks.
-- **VLC arg array bugs (1.3.1):** Removed stray commas and ensured arrays are returned correctly to prevent parsing/quoting errors.
-- **Stability & guards:** Snapshot-mode guardrails; safer GDI capture initialization; early checks for required tools.
-
-### Documentation
-- **README (1.x series):** Introduced module structure, migration notes, and usage examples; documented PowerShell 7+ requirement and basic troubleshooting.
-- **Inline help/comments:** Incremental comment-based help across new module files; expanded inline comments in orchestrators and helpers.
-
-### Notes
-- **Compatibility:** 1.* focused on modularization, reliability, and clarity without breaking the legacy wrapper.
-- **Scope:** Some later capabilities (e.g., richer FPS detection, config-aware VLC orchestration, auto-install cropper deps) arrived in 2.* and are not part of 1.*.
+# Videoscreenshot Module – Changelog
+
+All notable changes to the **PowerShell Videoscreenshot module** are documented here.
+The project follows [Semantic Versioning](https://semver.org) and the structure is inspired by
+[Keep a Changelog](https://keepachangelog.com).
+
+> This file is module-scoped. For repository-wide changes affecting other scripts, see the root `CHANGELOG.md`.
+
+## [3.0.2] - 2025-11-16
+### Fixed
+- **Duplicate screenshots (vlcScreenshot mode)**: Fixed issue #436 where the final frame of a video was captured repeatedly in some runs. `Wait-ForSnapshotFrames` now monitors the VLC process and exits early (with a 2-second grace period) after VLC terminates, preventing duplicate frames caused by continued polling after video completion.
+- **vlcScreenshot mode performance**: Eliminated 5-second delay between videos by checking if VLC has already exited before waiting. VLC launched with `--play-and-exit` typically exits on its own, making transitions nearly instantaneous. Fixes extreme slowness when processing batches of short videos (issue #435).
+
+## [3.0.1] - 2025-10-14
+### Fixed
+- **Ctrl+C handling compatibility**: Fixed `CancelKeyPress` error in PowerShell hosts where the Console.CancelKeyPress event is not available (VS Code integrated terminal, PowerShell ISE, remote sessions). The function now gracefully falls back when Ctrl+C handling is unavailable, allowing the cropper to run normally in all environments.
+
+## [3.0.0] - 2025-09-14
+### Breaking
+- Decommission `src\powershell\videoscreenshot.ps1`. Invoking it now prints guidance to use `Start-VideoBatch` and exits with a non-zero code.
+
+### Docs
+- Update README to remove “legacy wrapper (still supported)” examples and clearly direct users to import the module and call `Start-VideoBatch`.
+- Directory layout updated to mark the wrapper as decommissioned.
+---
+
+## [2.x] — 2025-09-07 → 2025-09-14 (consolidated)
+
+### Breaking
+- **PowerShell 7+ required** (2.0.0). Module targets PSEdition Core (pwsh) and errors on Windows PowerShell 5.1 with clear migration guidance.
+
+### Added
+- **Re-cropping controls** (2.5.0): `-ReprocessCropped` and `-KeepExistingCrops` to force re-crop and optionally retain existing outputs.
+- **Crop-only mode** (2.3.0): Run the Python cropper over `-SaveFolder` without taking screenshots.
+- **Python module fallback** (2.4.0): If `-PythonScriptPath` is omitted, run `python -m crop_colours` (PYTHONPATH / installed package support).
+- **Batch/validation options** (2.1.x): `-VerifyVideos` (when `Test-VideoPlayable` exists) and `-IncludeExtensions` to override discovery; logging switches (`Write-Message -Quiet`, `-LogFile`).
+- **Processed-log compatibility** (2.2.0): Accept both legacy single-column and TSV (`<Path>\t<Status>[\t<Reason>]`) formats.
+
+### Changed
+- **Default reprocessing behavior** (2.5.0): Skip previously cropped images by default (no longer passes `--ignore-processed` to Python).
+- **Crop-only requirements** (2.4.0): `-SaveFolder` is now mandatory; capture flags are ignored with a single warning.
+- **Live output** (2.4.1–2.4.2): Cropper stdout/stderr stream directly to the console (no buffering). Result still returns `ExitCode`/`ElapsedSeconds`.
+
+### Fixed
+- **Ctrl+C / cancellation** (2.4.2–2.4.3): Forward console cancel to Python cropper; promptly return control to PowerShell. Handler is scoped and removed after use.
+- **Runspace crash** (2.2.1+): Removed background per-line handlers around VLC startup to avoid “There is no Runspace available…”; replaced with a safer watchdog.
+- **Misc. robustness** (2.2.x): Eliminate stray pipeline output (`True`), correct return shapes, prevent nested arg arrays, make TRACE null-safe, and normalize resume sets.
+
+### Orchestration & I/O
+- **VLC/GDI** (2.1.x–2.2.x): Validated inputs; ordered and logged VLC args; safer monitor selection; retry-on-save; clearer stderr capture on failure.
+- **Resume & processed** (2.2.x): Robust index builder, absolute-path normalization, tolerant of malformed lines.
+- **I/O helpers** (2.1.x): `Test-FolderWritable -SkipCreate`, `Add-ContentWithRetry` with retry/flush.
+
+### Documentation
+- README expanded for crop-only usage, processed-log formats, re-cropping semantics, Python module invocation, troubleshooting (incl. GDI tips), and performance guidance.
+
+### Notes
+- Cropper output always streams to the console; **Ctrl+C** cancels cleanly in both `-RunCropper` and `-CropOnly`.
+- If you need more granular details per change, see the corresponding git commit messages between 2.0.0 and 2.5.0.
+---
+
+## [1.x] – 2024–2025 (condensed)
+
+> Consolidated highlights for all **1.*** releases.  
+> **For omissions or more granular details, please refer to the corresponding git commit messages (tags `v1.x.y`) in the repository history.**
+
+### Added
+- **Modularization (1.3.0):** Split the monolithic script into a PowerShell module with `Public/` and `Private/` components; introduced `Start-VideoBatch` as the public entrypoint and kept the legacy wrapper for back-compat.
+- **Per-run context:** `New-VideoRunContext` centralizes version, config, stats, and run GUID; helpers accept `-Context`.
+- **Config defaults:** `Get-DefaultConfig` provides central, immutable defaults (timings, extensions).
+- **PID registry:** Helpers to track VLC child processes across the run.
+- **Structured logging:** Timestamped `Write-Message` with stream routing.
+- **Snapshot + GDI paths:** VLC scene-snapshot mode and Windows GDI+ desktop capture.
+- **Processed/resume support (early iterations):** Helpers to track processed items and resume runs.
+- **Cropper integration (1.2.x):** First Python cropper wiring with live output forwarding; interpreter resolution and preflight.
+
+### Changed
+- **Deterministic loader (1.3.6):** Dot-sources `Public/` and `Private/` in sorted order; warns when folders are missing.
+- **Argument handling & orchestration:** Fixed edge cases in VLC arg builders; clarified argument array returns; consistent success-or-throw contract across helpers.
+- **Post-capture reporting (1.3.3):** Consumes `snapStats`/`gdiStats` for frame deltas and achieved FPS; falls back to disk counts when needed.
+- **Outcome consistency (1.3.2+):** Unified error-handling patterns; eliminated mixed bool/null conventions; ensured process stderr is surfaced on startup failures.
+
+### Fixed
+- **File I/O reliability (1.3.1–1.3.2):** `Add-ContentWithRetry` disposes handles via `finally`; clearer final-failure behavior; avoids stale locks.
+- **VLC arg array bugs (1.3.1):** Removed stray commas and ensured arrays are returned correctly to prevent parsing/quoting errors.
+- **Stability & guards:** Snapshot-mode guardrails; safer GDI capture initialization; early checks for required tools.
+
+### Documentation
+- **README (1.x series):** Introduced module structure, migration notes, and usage examples; documented PowerShell 7+ requirement and basic troubleshooting.
+- **Inline help/comments:** Incremental comment-based help across new module files; expanded inline comments in orchestrators and helpers.
+
+### Notes
+- **Compatibility:** 1.* focused on modularization, reliability, and clarity without breaking the legacy wrapper.
+- **Scope:** Some later capabilities (e.g., richer FPS detection, config-aware VLC orchestration, auto-install cropper deps) arrived in 2.* and are not part of 1.*.