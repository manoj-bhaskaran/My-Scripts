<#
.SYNOPSIS
    Unzips all .zip files from a source folder into a destination folder, moves the .zip files
    to the parent of the source folder, and (optionally) deletes/cleans the source folder.
    Prints a summary at the end.

.DESCRIPTION
    Typical workflow:
      - Source folder (example): C:\Users\manoj\Downloads\picconvert
      - Destination folder (example): C:\Users\manoj\OneDrive\Desktop\New folder
      - After extraction, all .zip files in the source are moved to the source’s parent
        (example: C:\Users\manoj\Downloads)
      - Optionally delete/clean the source folder using -DeleteSource (switch) and
        optionally -CleanNonZips to remove non-zip leftovers.

    Highlights
    - Handles unusually long & special-character file names via -LiteralPath and safe naming.
    - Extraction modes:
        * PerArchiveSubfolder (default): each .zip to its own subfolder (avoids collisions).
          If the subfolder exists, a unique folder name is created (timestamped).
        * Flat: STREAMING extraction via ZipArchive (no temp folder). Collisions handled
          per CollisionPolicy before writing each file (Skip/Overwrite/Rename).
    - CollisionPolicy (for overlapping paths and/or Flat mode):
        * Skip | Overwrite | Rename (default: Rename)
    - Progress bars for long runs (suppressed by -Quiet). Move progress shows cumulative AND total bytes.
    - End-of-run summary includes uncompressed bytes, total compressed zip bytes, and compression ratio.
      (CompressionRatio > 1.0 means the original content is larger than the archives; compression saved space.)
    - Robust error handling and diagnostics (WhatIf/Confirm; -Verbose); clearer message if an
      archive appears to be password-protected.

.PARAMETER SourceDirectory
    Directory containing .zip files to extract.
    Default: C:\Users\manoj\Downloads\picconvert

.PARAMETER DestinationDirectory
    Directory to extract contents into.
    Default: C:\Users\manoj\OneDrive\Desktop\New folder

.PARAMETER ExtractMode
    Extraction strategy. One of:
      - PerArchiveSubfolder (default)
      - Flat   (streams entries directly without temp folder; collisions handled per policy)

.PARAMETER CollisionPolicy
    Behavior when a target file already exists:
      - Skip       : leave existing files untouched, skip the incoming file
      - Overwrite  : replace existing files
      - Rename     : save incoming file with a unique suffix
    Default: Rename

.PARAMETER DeleteSource
    Switch. If present, deletes the source directory after zips are moved and,
    if -CleanNonZips is also set, after non-zip items are removed.

.PARAMETER CleanNonZips
    Switch. If present (and -DeleteSource is also specified), deletes non-zip items remaining
    in the source directory before deleting the source directory. Without this switch, the
    script will WARN and list remaining items instead of deleting.

.PARAMETER MaxSafeNameLength
    Optional maximum length for generated safe names (e.g., subfolder names derived from zip files).
    0 (default) means no truncation. Use a positive value (e.g., 200) to cap names in edge cases.
    255 aligns with common NTFS filename component limits.

.PARAMETER Quiet
    Suppress non-essential console output and progress (summary still prints).

.EXAMPLE
    # Run with defaults (robust mode with per-archive subfolders)
    .\Expand-ZipsAndClean.ps1

.EXAMPLE
    # Extract all zips into one flat folder, overwrite collisions, show verbose logs
    .\Expand-ZipsAndClean.ps1 -ExtractMode Flat -CollisionPolicy Overwrite -Verbose

.EXAMPLE
    # Delete the source folder after processing (and also delete any non-zip leftovers)
    .\Expand-ZipsAndClean.ps1 -DeleteSource -CleanNonZips

.EXAMPLE
    # Limit generated subfolder names to 200 characters (defensive) and show truncation via -Verbose
    .\Expand-ZipsAndClean.ps1 -MaxSafeNameLength 200 -Verbose

.EXAMPLE
    # Dry run (no changes), show what would happen
    .\Expand-ZipsAndClean.ps1 -WhatIf

.INPUTS
    None.

.OUTPUTS
    Summary is written to the host at the end. Errors are collected and summarized.

.NOTES
    Name     : Expand-ZipsAndClean.ps1
<<<<<<< HEAD
    Version  : 1.2.2
=======
    Version  : 2.0.0
>>>>>>> 6f5bf2d6
    Author   : Manoj Bhaskaran
    Requires : PowerShell 5.1 or 7+, Microsoft.PowerShell.Archive (Expand-Archive) for subfolder mode;
               System.IO.Compression (ZipArchive) is used for streaming in Flat mode.

    ── Version History ───────────────────────────────────────────────────────────
<<<<<<< HEAD
    1.0.0  Initial release: extraction (PerArchiveSubfolder/Flat via temp), collision policy,
           move zips to parent, optional delete, summary.
=======
    2.0.0  Refactored to use PowerShellLoggingFramework.psm1 for standardized logging:
           - Removed Write-Info helper function
           - Replaced Write-Info calls with Write-LogInfo
           - Replaced Write-Verbose calls with Write-LogDebug
           - All log messages now written to standardized log files
           - Retained user-facing summary output as Write-Host for UX

    1.2.2  Fixes & UX: Move Format-Bytes to Helpers (scope); adaptive summary layout
           (table for wide consoles, list for narrow) to prevent header wrapping.
    1.2.1  Docs/UX polish: .NOTES calls out Zip Slip protection; parameter doc & NOTES
           reiterate 255-char rationale; verbose truncation message retained (with
           original length); clarify ExtractToFile overwrite flag comment; progress shows
           total bytes target; FAQ explains CompressionRatio; minor comments on caching.
    1.2.0  Flat mode now streams via ZipArchive (no temp folder; pre-check collisions);
           function-level help & more inline comments; cache minor lookups;
           progress shows cumulative bytes moved; docs extend security caveats and
           rationale for 255-char limit; notes clarify ratio meaning.
    1.1.2  Quick wins: path separator normalization for comparisons, verbose notice
           on truncation, bytes shown in move progress, compression ratio rounded
           to 1 decimal, `.EXAMPLE` for MaxSafeNameLength + -Verbose, notes on
           typical MaxSafeNameLength values, FAQ includes 7-Zip example.
    1.1.1  Safety/UX: guard against same/overlapping source/destination, optional
           MaxSafeNameLength, per-file move progress, compression ratio, de-duped
           suffix logic, directory write probe, docs for novices, PS 5.1 note.
>>>>>>> 6f5bf2d6
    1.1.0  Added progress bars, converted -DeleteSource to [switch] (no default),
           aliases for Source/Destination, compressed-bytes metric, clearer error
           for password-protected zips, unique subfolder naming if exists, parent
           writability check, optional -CleanNonZips, consistent summary printing,
           table summary, ms in duration, and expanded docs/FAQ.
    1.1.1  Safety/UX: guard against same/overlapping source/destination, optional
           MaxSafeNameLength, per-file move progress, compression ratio, de-duped
           suffix logic, directory write probe, docs for novices, PS 5.1 note.
    1.1.2  Quick wins: path separator normalization for comparisons, verbose notice
           on truncation, bytes shown in move progress, compression ratio rounded
           to 1 decimal, `.EXAMPLE` for MaxSafeNameLength + -Verbose, notes on
           typical MaxSafeNameLength values, FAQ includes 7-Zip example.
    1.2.0  Flat mode now streams via ZipArchive (no temp folder; pre-check collisions);
           function-level help & more inline comments; cache minor lookups;
           progress shows cumulative bytes moved; docs extend security caveats and
           rationale for 255-char limit; notes clarify ratio meaning.
    1.2.1  Docs/UX polish: .NOTES calls out Zip Slip protection; parameter doc & NOTES
           reiterate 255-char rationale; verbose truncation message retained (with
           original length); clarify ExtractToFile overwrite flag comment; progress shows
           total bytes target; FAQ explains CompressionRatio; minor comments on caching.
    1.2.2  Fixes & UX: Move Format-Bytes to Helpers (scope); adaptive summary layout
           (table for wide consoles, list for narrow) to prevent header wrapping.

    ── Setup / Module check ─────────────────────────────────────────────────────
    Expand-Archive is provided by Microsoft.PowerShell.Archive.
    • PowerShell 5.1: The module is included with Windows Management Framework 5.1.
      (Install-Module is generally for PowerShell 7+. On 5.1 you normally already have it.)
    • PowerShell 7+: If missing, install from PSGallery:
        Install-Module -Name Microsoft.PowerShell.Archive -Scope CurrentUser -Force
      (You may need: Set-PSRepository PSGallery -InstallationPolicy Trusted)

    ── Security (Flat mode / Zip Slip protection) ───────────────────────────────
    Flat mode validates each entry’s resolved full path stays within the destination root
    before writing, preventing path traversal (“Zip Slip”). Suspicious entries are skipped
    and logged at -Verbose level.

    ── Long Path Support (Windows) ──────────────────────────────────────────────
    If you expect paths > 260 chars, enable LongPathsEnabled:
      HKLM:\SYSTEM\CurrentControlSet\Control\FileSystem
        (DWORD) LongPathsEnabled = 1
    Or via Group Policy: Computer Configuration > Administrative Templates > System > Filesystem
      “Enable Win32 long paths” = Enabled
    PowerShell 7+ and modern .NET improve long path handling, but this script is defensive.

    ── Note for new users ───────────────────────────────────────────────────────
    Optional features like ExtractMode and CollisionPolicy are advanced/optional.
    For a simple run, you can just execute the script with no parameters.

    ── Tips for MaxSafeNameLength ───────────────────────────────────────────────
    Typical values: 200 for defensive truncation; 100 for stricter limits. Leave as 0 to disable truncation.
    The 255-character cap aligns with common NTFS filename component limits.

TROUBLESHOOTING & FAQ
    Q: Script seems to hang on large zips.
       A: Use -Verbose to monitor progress; consider running in PowerShell 7+ for better performance.

    Q: Can I process password-protected zips?
       A: Not supported by Expand-Archive. Use an external tool like 7-Zip, e.g.:
          7z x archive.zip -p"$env:ZIP_PASSWORD"
       ⚠ Avoid embedding passwords in scripts or plain command lines. Prefer interactive prompts,
         environment variables, or secret variables in CI systems.

    Q: What does CompressionRatio mean?
       A: Values > 1.0 indicate compression saved space (the total uncompressed content is larger
          than the combined archive sizes).

    Q: I get errors mentioning long paths or path too long.
       A: Enable Long Path Support as noted above. Prefer PowerShell 7+. Keep destination close to drive root.

    Q: Extraction fails for one archive but others work.
       A: Try -Verbose to inspect the failing file. The archive may be corrupted or password-protected;
          the script flags likely password cases in the error.

    Q: I want to preview actions without changing files.
       A: Use -WhatIf (and optionally -Confirm for prompts).

#>

[CmdletBinding(SupportsShouldProcess = $true, ConfirmImpact = 'Medium')]
param(
    [Parameter()]
    [Alias('Src')]
    [ValidateNotNullOrEmpty()]
    [string]$SourceDirectory = "C:\Users\manoj\Downloads\picconvert",

    [Parameter()]
    [Alias('Dest')]
    [ValidateNotNullOrEmpty()]
    [string]$DestinationDirectory = "C:\Users\manoj\OneDrive\Desktop\New folder",

    [Parameter()]
    [ValidateSet('PerArchiveSubfolder', 'Flat')]
    [string]$ExtractMode = 'PerArchiveSubfolder',

    [Parameter()]
    [ValidateSet('Skip', 'Overwrite', 'Rename')]
    [string]$CollisionPolicy = 'Rename',

    [Parameter()]
    [switch]$DeleteSource,

    [Parameter()]
    [switch]$CleanNonZips,

    [Parameter()]
    [ValidateRange(0, 255)]
    [int]$MaxSafeNameLength = 0,

    [Parameter()]
    [switch]$Quiet
)

<<<<<<< HEAD
#region Helpers

<#
.SYNOPSIS
    Writes an info line unless -Quiet is set.
#>
function Write-Info {
    param([string]$Message)
    if (-not $Quiet) { Write-Host $Message }
}
=======
# Import logging framework
Import-Module "$PSScriptRoot\..\common\PowerShellLoggingFramework.psm1" -Force

# Initialize logger (script name will be extracted from the script file name)
Initialize-Logger -ScriptName (Split-Path -Leaf $PSCommandPath) -LogLevel 20

#region Helpers
>>>>>>> 6f5bf2d6

<#
.SYNOPSIS
    Returns normalized absolute path (Windows backslashes).
#>
function Get-FullPath {
    param([Parameter(Mandatory)][string]$Path)
    try {
        $normalized = $Path -replace '/', '\'
        return [System.IO.Path]::GetFullPath($normalized)
    } catch {
        return ($Path -replace '/', '\')
    }
}

<#
.SYNOPSIS
    Formats a byte count into a human-readable string.
#>
function Format-Bytes {
    param([Parameter(Mandatory)][int64]$Bytes)
    if ($Bytes -lt 1KB) { return "$Bytes B" }
    if ($Bytes -lt 1MB) { return "{0:N2} KB" -f ($Bytes / 1KB) }
    if ($Bytes -lt 1GB) { return "{0:N2} MB" -f ($Bytes / 1MB) }
    if ($Bytes -lt 1TB) { return "{0:N2} GB" -f ($Bytes / 1GB) }
    return "{0:N2} TB" -f ($Bytes / 1TB)
}

# Shared unique-suffix helper (works for files or directories)
function Resolve-UniquePathCore {
    param(
        [Parameter(Mandatory)][string]$Path,
        [Parameter(Mandatory)][bool]$IsDirectory
    )
    $parent = Split-Path -Path $Path -Parent
    $leaf   = Split-Path -Path $Path -Leaf
    $base   = if ($IsDirectory) { $leaf } else { [System.IO.Path]::GetFileNameWithoutExtension($leaf) }
    $ext    = if ($IsDirectory) { '' } else { [System.IO.Path]::GetExtension($leaf) }
    $stamp  = (Get-Date -Format 'yyyyMMddHHmmss')
    $i = 0
    do {
        $suffix    = if ($i -eq 0) { "_$stamp" } else { "_$stamp`_$i" }
        $candidate = Join-Path $parent ($base + $suffix + $ext)
        $i++
    } while (Test-Path -LiteralPath $candidate)
    return $candidate
}

function Resolve-UniquePath {
    param([Parameter(Mandatory)][string]$Path)
    if (-not (Test-Path -LiteralPath $Path)) { return $Path }
    return (Resolve-UniquePathCore -Path $Path -IsDirectory:$false)
}

function Resolve-UniqueDirectoryPath {
    param([Parameter(Mandatory)][string]$Path)
    if (-not (Test-Path -LiteralPath $Path)) { return $Path }
    return (Resolve-UniquePathCore -Path $Path -IsDirectory:$true)
}

<#
.SYNOPSIS
    Sanitizes a file/folder name; optionally truncates for defensive limits.
.PARAMETER Name
    The original name to sanitize.
.PARAMETER MaxLength
    0 to disable truncation; otherwise trims to MaxLength characters (255 aligns with NTFS limits).
#>
function Get-SafeName {
    param(
        [Parameter(Mandatory)][string]$Name,
        [int]$MaxLength = 0
    )
    $invalid = [System.IO.Path]::GetInvalidFileNameChars()
    $sb = [System.Text.StringBuilder]::new()
    foreach ($ch in $Name.ToCharArray()) {
        if ($invalid -contains $ch -or $ch -eq [char]':') { [void]$sb.Append('_') } else { [void]$sb.Append($ch) }
    }
    $san = $sb.ToString().TrimEnd('.', ' ')
    if ([string]::IsNullOrWhiteSpace($san)) { $san = 'archive' }
    if ($MaxLength -gt 0 -and $san.Length -gt $MaxLength) {
        # Include original name length for debugging
<<<<<<< HEAD
        Write-Verbose ("Truncating name from {0} to {1} chars: '{2}'" -f $san.Length, $MaxLength, $san)
=======
        Write-LogDebug ("Truncating name from {0} to {1} chars: '{2}'" -f $san.Length, $MaxLength, $san)
>>>>>>> 6f5bf2d6
        $san = $san.Substring(0, $MaxLength)
    }
    return $san
}

<#
.SYNOPSIS
    Checks whether LongPaths are enabled in the OS.
#>
function Test-LongPathsEnabled {
    try {
        $val = Get-ItemProperty -Path 'HKLM:\SYSTEM\CurrentControlSet\Control\FileSystem' -Name LongPathsEnabled -ErrorAction Stop
        return ($val.LongPathsEnabled -eq 1)
    } catch { return $false }
}

<#
.SYNOPSIS
    Returns quick stats for a zip (file count, uncompressed total, compressed bytes).
.DESCRIPTION
    Caches the FileInfo once to avoid redundant Get-Item/Length calls in loops.
.PARAMETER ZipPath
    Full path to the .zip file.
#>
function Get-ZipFileStats {
    [CmdletBinding()]
    param([Parameter(Mandatory)][string]$ZipPath)

    Add-Type -AssemblyName System.IO.Compression.FileSystem -ErrorAction SilentlyContinue

    # Precompute to avoid repeated Get-Item lookups (minor optimisation)
    $zipItem = Get-Item -LiteralPath $ZipPath
    $compressedLen = [int64]$zipItem.Length

    $result = [pscustomobject]@{
        FileCount         = 0;
        UncompressedBytes = [int64]0;
        CompressedBytes   = $compressedLen
    }

    try {
        $zip = [System.IO.Compression.ZipFile]::OpenRead($ZipPath)
        try {
            foreach ($entry in $zip.Entries) {
                if ($entry.Name) {
                    $result.FileCount++
                    $result.UncompressedBytes += [int64]$entry.Length
                }
            }
        } finally {
            $zip.Dispose()
        }
    } catch {
<<<<<<< HEAD
        Write-Verbose "Failed to read zip stats for: $ZipPath. $_"
=======
        Write-LogDebug "Failed to read zip stats for: $ZipPath. $_"
>>>>>>> 6f5bf2d6
    }
    return $result
}

<#
.SYNOPSIS
    Extracts a zip into DestinationRoot with collision handling.
.DESCRIPTION
    - PerArchiveSubfolder: uses Expand-Archive into a unique subfolder (simpler, robust).
    - Flat: streams entries with ZipArchive, checking collisions BEFORE writing each file,
            and preventing Zip Slip by verifying resolved full paths.
.PARAMETER ZipPath
    Path to the zip archive.
.PARAMETER DestinationRoot
    Root folder for extraction.
.PARAMETER ExtractMode
    'PerArchiveSubfolder' or 'Flat'.
.PARAMETER CollisionPolicy
    'Skip' | 'Overwrite' | 'Rename'
.PARAMETER SafeNameMaxLen
    Used only in PerArchiveSubfolder mode to cap folder name derived from the zip.
.OUTPUTS
    Int (number of files written or moved into DestinationRoot/subfolder).
#>
function Expand-ZipSmart {
    [CmdletBinding()]
    param(
        [Parameter(Mandatory)][string]$ZipPath,
        [Parameter(Mandatory)][string]$DestinationRoot,
        [ValidateSet('PerArchiveSubfolder','Flat')][string]$ExtractMode = 'PerArchiveSubfolder',
        [ValidateSet('Skip','Overwrite','Rename')][string]$CollisionPolicy = 'Rename',
        [int]$SafeNameMaxLen = 0
    )

    if (-not (Test-Path -LiteralPath $DestinationRoot)) {
        New-Item -ItemType Directory -Path $DestinationRoot -Force | Out-Null
    }

    $destRootFull = Get-FullPath -Path $DestinationRoot
    $destRootFullWithSep = if ($destRootFull.EndsWith('\')) { $destRootFull } else { $destRootFull + '\' }

    $baseName   = [System.IO.Path]::GetFileNameWithoutExtension($ZipPath)
    $safeSub    = Get-SafeName -Name $baseName -MaxLength $SafeNameMaxLen
    $written    = 0

    try {
        if ($ExtractMode -eq 'PerArchiveSubfolder') {
            # Extract to a unique subfolder under DestinationRoot
            $target = Join-Path $DestinationRoot $safeSub
            $target = Resolve-UniqueDirectoryPath -Path $target
            if (-not (Test-Path -LiteralPath $target)) {
                New-Item -ItemType Directory -Path $target -Force | Out-Null
            }
            Expand-Archive -LiteralPath $ZipPath -DestinationPath $target -Force
            $written = (Get-ChildItem -Path $target -Recurse -File | Measure-Object).Count
            return $written
        }

        # Flat mode: stream entries directly (no temp folder)
        Add-Type -AssemblyName System.IO.Compression.FileSystem -ErrorAction SilentlyContinue
        $zip = [System.IO.Compression.ZipFile]::OpenRead($ZipPath)
        try {
            foreach ($entry in $zip.Entries) {
                # Skip directory markers
                if ([string]::IsNullOrEmpty($entry.Name)) { continue }

                # Build target path safely; prevent Zip Slip
                $rel = ($entry.FullName -replace '/', '\').TrimStart('\')
                $dest = Join-Path $DestinationRoot $rel
                $destFull = [System.IO.Path]::GetFullPath($dest)
                if (-not $destFull.StartsWith($destRootFullWithSep, [System.StringComparison]::OrdinalIgnoreCase)) {
<<<<<<< HEAD
                    Write-Verbose "Skipped path traversal: $($entry.FullName)"
=======
                    Write-LogDebug "Skipped path traversal: $($entry.FullName)"
>>>>>>> 6f5bf2d6
                    continue
                }

                $destDir = Split-Path -Path $destFull -Parent
                if (-not (Test-Path -LiteralPath $destDir)) {
                    New-Item -ItemType Directory -Path $destDir -Force | Out-Null
                }

                $targetPath = $destFull
                if (Test-Path -LiteralPath $targetPath) {
                    switch ($CollisionPolicy) {
                        'Skip'      { continue }
                        'Rename'    { $targetPath = Resolve-UniquePath -Path $targetPath }
                        'Overwrite' { } # NOTE: overwrite flag below is only enabled when policy is Overwrite
                    }
                }

                try {
                    # Overwrite is true only if policy == Overwrite; otherwise false (Skip handled above; Rename changed path)
                    [System.IO.Compression.ZipFileExtensions]::ExtractToFile($entry, $targetPath, ($CollisionPolicy -eq 'Overwrite'))
                    $written++
                } catch {
                    $emsg = $_.Exception.Message
                    if ($emsg -imatch 'encrypt|password|protected') {
                        throw "Extraction failed for '$ZipPath' (zip may be encrypted): $emsg"
                    }
                    throw
                }
            }
        } finally {
            $zip.Dispose()
        }
        return $written

    } catch {
        $msg = $_.Exception.Message
        if ($msg -imatch 'encrypt|password|protected') {
            throw "Extraction failed for '$ZipPath' (zip may be encrypted): $msg"
        }
        throw
    }
}

<#
.SYNOPSIS
    Moves .zip files from SourceDir to its parent folder with per-file progress.
#>
function Move-Zips-ToParent {
    [CmdletBinding()]
    param([Parameter(Mandatory)][string]$SourceDir)

    $parentItem = Get-Item -LiteralPath $SourceDir
    $parent = $parentItem.Parent.FullName

    if (-not (Test-Path -LiteralPath $parent)) {
        throw "Parent directory not found: $parent"
    }

    # Writability probe using an empty directory (skip if WhatIf)
    if (-not $WhatIfPreference) {
        $probe = Join-Path $parent ("._write_test_{0}" -f ([guid]::NewGuid().ToString('N')))
        try {
            New-Item -ItemType Directory -Path $probe -Force | Out-Null
            Remove-Item -LiteralPath $probe -Recurse -Force
        } catch {
            throw "Parent directory is not writable: $parent"
        }
    }

    $zipsToMove = @(Get-ChildItem -LiteralPath $SourceDir -Filter *.zip -File)
    $total      = $zipsToMove.Count
    $totalBytes = [int64](($zipsToMove | Measure-Object Length -Sum).Sum)

    $idx = 0
    $moved = 0
    $bytes = [int64]0

    foreach ($zf in $zipsToMove) {
        $idx++
        if (-not $Quiet) {
            $pct = [int](($idx) / [math]::Max(1,$total) * 100)
            Write-Progress -Activity "Moving zip files to parent" `
                           -Status "$idx / $total : $($zf.Name) ($(Format-Bytes $zf.Length))" `
                           -CurrentOperation ("Moved {0} of {1}" -f (Format-Bytes $bytes), (Format-Bytes $totalBytes)) `
                           -PercentComplete $pct
        }

        $target = Join-Path $parent $zf.Name
        if (Test-Path -LiteralPath $target) {
            $target = Resolve-UniquePath -Path $target
        }
        Move-Item -LiteralPath $zf.FullName -Destination $target
        $moved++
        $bytes += $zf.Length
    }

    if (-not $Quiet) { Write-Progress -Activity "Moving zip files to parent" -Completed }

    [pscustomobject]@{ Count = $moved; Bytes = $bytes; Destination = $parent }
}

#endregion Helpers

#------------------------------- Main -------------------------------#

$stopwatch = [System.Diagnostics.Stopwatch]::StartNew()
$errors = New-Object System.Collections.Generic.List[string]

# State for summary
$zipCount                 = 0
$processedZips            = 0
$totalFilesExtracted      = 0
$totalUncompressedBytes   = [int64]0
$totalCompressedZipBytes  = [int64]0
$moveSummary              = [pscustomobject]@{ Count = 0; Bytes = 0; Destination = "" }

try {
    # Guard: same/overlapping paths (prevent destructive/undefined behaviors)
    $srcFull = Get-FullPath -Path $SourceDirectory
    $dstFull = Get-FullPath -Path $DestinationDirectory

    if ($srcFull -eq $dstFull) {
        throw "Source and destination cannot be the same: $srcFull"
    }

    # Add trailing backslash for containment tests (use normalized paths)
    $srcWithSep = if ($srcFull.EndsWith('\')) { $srcFull } else { $srcFull + '\' }
    $dstWithSep = if ($dstFull.EndsWith('\')) { $dstFull } else { $dstFull + '\' }

    if ($dstWithSep.StartsWith($srcWithSep, [System.StringComparison]::OrdinalIgnoreCase)) {
        throw "Destination cannot be inside the source directory."
    }
    if ($srcWithSep.StartsWith($dstWithSep, [System.StringComparison]::OrdinalIgnoreCase)) {
        throw "Source cannot be inside the destination directory."
    }

    if (-not (Test-Path -LiteralPath $SourceDirectory)) {
        throw "Source directory not found: $SourceDirectory"
    }

    # Destination readiness
    if (-not (Test-Path -LiteralPath $DestinationDirectory)) {
        if ($PSCmdlet.ShouldProcess($DestinationDirectory, "Create destination directory")) {
            New-Item -ItemType Directory -Path $DestinationDirectory -Force | Out-Null
        }
    }

    if (-not (Test-LongPathsEnabled)) {
<<<<<<< HEAD
        Write-Verbose "LongPathsEnabled=0; consider enabling to avoid path-length issues."
=======
        Write-LogDebug "LongPathsEnabled=0; consider enabling to avoid path-length issues."
>>>>>>> 6f5bf2d6
    }

    $zips = @(Get-ChildItem -LiteralPath $SourceDirectory -Filter *.zip -File -ErrorAction Stop)
    $zipCount = $zips.Count

<<<<<<< HEAD
    Write-Info "Found $zipCount zip file(s) in: $SourceDirectory"
    Write-Info "Extracting to: $DestinationDirectory (Mode: $ExtractMode, Policy: $CollisionPolicy)"
=======
    Write-LogInfo "Found $zipCount zip file(s) in: $SourceDirectory"
    Write-LogInfo "Extracting to: $DestinationDirectory (Mode: $ExtractMode, Policy: $CollisionPolicy)"
>>>>>>> 6f5bf2d6

    if ($zipCount -gt 0) {
        $index = 0
        foreach ($zip in $zips) {
            $index++
            try {
                if (-not $Quiet) {
                    $pct = [int](($index - 1) / [math]::Max(1,$zipCount) * 100)
                    Write-Progress -Activity "Extracting archives" -Status $zip.Name -PercentComplete $pct
                }

                if ($PSCmdlet.ShouldProcess($zip.FullName, "Extract")) {
                    $stats = Get-ZipFileStats -ZipPath $zip.FullName
                    # Cache compressed bytes from the FileInfo to avoid redundant Get-Item
                    $stats.CompressedBytes = [int64]$zip.Length

                    $filesFromZip = Expand-ZipSmart -ZipPath $zip.FullName `
                        -DestinationRoot $DestinationDirectory `
                        -ExtractMode $ExtractMode `
                        -CollisionPolicy $CollisionPolicy `
                        -SafeNameMaxLen $MaxSafeNameLength

                    $totalFilesExtracted     += ( ($filesFromZip -is [int]) ? $filesFromZip : $stats.FileCount )
                    $totalUncompressedBytes  += $stats.UncompressedBytes
                    $totalCompressedZipBytes += $stats.CompressedBytes
                    $processedZips++
<<<<<<< HEAD
                    Write-Verbose "Extracted '$($zip.Name)': files=$($stats.FileCount), uncompressed=$($stats.UncompressedBytes), compressed=$($stats.CompressedBytes)"
=======
                    Write-LogDebug "Extracted '$($zip.Name)': files=$($stats.FileCount), uncompressed=$($stats.UncompressedBytes), compressed=$($stats.CompressedBytes)"
>>>>>>> 6f5bf2d6
                }
            } catch {
                $msg = $_.Exception.Message
                $errors.Add("Extraction failed for '$($zip.FullName)': $msg") | Out-Null
<<<<<<< HEAD
                Write-Verbose $msg
=======
                Write-LogDebug $msg
>>>>>>> 6f5bf2d6
            }
        }

        if (-not $Quiet) {
            Write-Progress -Activity "Extracting archives" -Completed
        }
    }

    # Move zips to parent
    try {
        if ($PSCmdlet.ShouldProcess($SourceDirectory, "Move .zip files to parent")) {
            $moveSummary = Move-Zips-ToParent -SourceDir $SourceDirectory
        }
    } catch {
        $msg = "Moving .zip files to parent failed: $($_.Exception.Message)"
<<<<<<< HEAD
        Write-Verbose $msg
=======
        Write-LogDebug $msg
>>>>>>> 6f5bf2d6
        $errors.Add($msg) | Out-Null
    }

    # Optionally delete/clean source directory
    if ($DeleteSource) {
        try {
            # If not cleaning non-zips, warn and list if anything other than zip remains
            # (We include containers in "non-zips" to catch leftover directories.)
            $remaining = Get-ChildItem -LiteralPath $SourceDirectory -Recurse -Force -ErrorAction SilentlyContinue
            $nonZips = @($remaining | Where-Object { -not $_.PSIsContainer -and $_.Extension -ne '.zip' -or $_.PSIsContainer })
            if ($nonZips.Count -gt 0 -and -not $CleanNonZips) {
                $errors.Add("DeleteSource skipped: non-zip items remain. Use -CleanNonZips to remove them.") | Out-Null
<<<<<<< HEAD
                Write-Verbose ("Remaining items: `n" + ($nonZips | Select-Object -ExpandProperty FullName | Out-String))
=======
                Write-LogDebug ("Remaining items: `n" + ($nonZips | Select-Object -ExpandProperty FullName | Out-String))
>>>>>>> 6f5bf2d6
            } else {
                if ($CleanNonZips -and $nonZips.Count -gt 0) {
                    if ($PSCmdlet.ShouldProcess($SourceDirectory, "Clean non-zip items before delete")) {
                        # Remove non-zip files and directories
                        $nonZips | ForEach-Object {
                            try { Remove-Item -LiteralPath $_.FullName -Recurse -Force -ErrorAction Stop } catch { $errors.Add("Failed to remove: $($_.FullName) -> $($_.Exception.Message)") | Out-Null }
                        }
                    }
                }
                if ($PSCmdlet.ShouldProcess($SourceDirectory, "Delete source directory")) {
                    Remove-Item -LiteralPath $SourceDirectory -Recurse -Force
                }
            }
        } catch {
            $msg = "Failed to delete source directory '$SourceDirectory': $($_.Exception.Message)"
<<<<<<< HEAD
            Write-Verbose $msg
=======
            Write-LogDebug $msg
>>>>>>> 6f5bf2d6
            $errors.Add($msg) | Out-Null
        }
    }

} catch {
    $errors.Add("Fatal error: $($_.Exception.Message)") | Out-Null
} finally {
    $stopwatch.Stop()
}

#------------------------------ Summary -----------------------------#

# Always print a summary (even if no zips)
$compressionRatio = if ($totalCompressedZipBytes -gt 0) {
    # Show as multiplier, one decimal (e.g., 3.3x). >1 means compression saved space.
    "{0:N1}x" -f ($totalUncompressedBytes / [double]$totalCompressedZipBytes)
} else { "n/a" }

# Build a view with shorter column names to avoid wrapping on narrow consoles
$summaryView = [pscustomobject]@{
    SrcDir       = $SourceDirectory
    DestDir      = $DestinationDirectory
    Mode         = $ExtractMode
    Policy       = $CollisionPolicy
    ZipsFound    = $zipCount
    ZipsDone     = $processedZips
    Files        = $totalFilesExtracted
    Uncompressed = (Format-Bytes $totalUncompressedBytes)
    Compressed   = (Format-Bytes $totalCompressedZipBytes)
    Ratio        = $compressionRatio
    ZipsMoved    = ($moveSummary.Count)
    MovedBytes   = (Format-Bytes $moveSummary.Bytes)
    MovedTo      = ($moveSummary.Destination)
    Errors       = ($errors.Count)
    Duration     = ("{0:hh\:mm\:ss\.fff}" -f $stopwatch.Elapsed)
}

Write-Host ""
Write-Host "==== Expand-ZipsAndClean Summary ===="

# Detect console width; for narrow consoles, use a clean list view
$consoleWidth = 120
try { $consoleWidth = $Host.UI.RawUI.WindowSize.Width } catch {}

if ($consoleWidth -lt 120) {
    $summaryView | Format-List
} else {
    $summaryView | Format-Table -AutoSize
}

if ($errors.Count -gt 0) {
    Write-Host "`nNotes / Errors:"
    $errors | ForEach-Object { Write-Host " - $_" }
}

# End of script<|MERGE_RESOLUTION|>--- conflicted
+++ resolved
@@ -93,20 +93,12 @@
 
 .NOTES
     Name     : Expand-ZipsAndClean.ps1
-<<<<<<< HEAD
-    Version  : 1.2.2
-=======
     Version  : 2.0.0
->>>>>>> 6f5bf2d6
     Author   : Manoj Bhaskaran
     Requires : PowerShell 5.1 or 7+, Microsoft.PowerShell.Archive (Expand-Archive) for subfolder mode;
                System.IO.Compression (ZipArchive) is used for streaming in Flat mode.
 
     ── Version History ───────────────────────────────────────────────────────────
-<<<<<<< HEAD
-    1.0.0  Initial release: extraction (PerArchiveSubfolder/Flat via temp), collision policy,
-           move zips to parent, optional delete, summary.
-=======
     2.0.0  Refactored to use PowerShellLoggingFramework.psm1 for standardized logging:
            - Removed Write-Info helper function
            - Replaced Write-Info calls with Write-LogInfo
@@ -131,7 +123,6 @@
     1.1.1  Safety/UX: guard against same/overlapping source/destination, optional
            MaxSafeNameLength, per-file move progress, compression ratio, de-duped
            suffix logic, directory write probe, docs for novices, PS 5.1 note.
->>>>>>> 6f5bf2d6
     1.1.0  Added progress bars, converted -DeleteSource to [switch] (no default),
            aliases for Source/Destination, compressed-bytes metric, clearer error
            for password-protected zips, unique subfolder naming if exists, parent
@@ -244,18 +235,6 @@
     [switch]$Quiet
 )
 
-<<<<<<< HEAD
-#region Helpers
-
-<#
-.SYNOPSIS
-    Writes an info line unless -Quiet is set.
-#>
-function Write-Info {
-    param([string]$Message)
-    if (-not $Quiet) { Write-Host $Message }
-}
-=======
 # Import logging framework
 Import-Module "$PSScriptRoot\..\common\PowerShellLoggingFramework.psm1" -Force
 
@@ -263,7 +242,6 @@
 Initialize-Logger -ScriptName (Split-Path -Leaf $PSCommandPath) -LogLevel 20
 
 #region Helpers
->>>>>>> 6f5bf2d6
 
 <#
 .SYNOPSIS
@@ -346,11 +324,7 @@
     if ([string]::IsNullOrWhiteSpace($san)) { $san = 'archive' }
     if ($MaxLength -gt 0 -and $san.Length -gt $MaxLength) {
         # Include original name length for debugging
-<<<<<<< HEAD
-        Write-Verbose ("Truncating name from {0} to {1} chars: '{2}'" -f $san.Length, $MaxLength, $san)
-=======
         Write-LogDebug ("Truncating name from {0} to {1} chars: '{2}'" -f $san.Length, $MaxLength, $san)
->>>>>>> 6f5bf2d6
         $san = $san.Substring(0, $MaxLength)
     }
     return $san
@@ -404,11 +378,7 @@
             $zip.Dispose()
         }
     } catch {
-<<<<<<< HEAD
-        Write-Verbose "Failed to read zip stats for: $ZipPath. $_"
-=======
         Write-LogDebug "Failed to read zip stats for: $ZipPath. $_"
->>>>>>> 6f5bf2d6
     }
     return $result
 }
@@ -480,11 +450,7 @@
                 $dest = Join-Path $DestinationRoot $rel
                 $destFull = [System.IO.Path]::GetFullPath($dest)
                 if (-not $destFull.StartsWith($destRootFullWithSep, [System.StringComparison]::OrdinalIgnoreCase)) {
-<<<<<<< HEAD
-                    Write-Verbose "Skipped path traversal: $($entry.FullName)"
-=======
                     Write-LogDebug "Skipped path traversal: $($entry.FullName)"
->>>>>>> 6f5bf2d6
                     continue
                 }
 
@@ -633,23 +599,14 @@
     }
 
     if (-not (Test-LongPathsEnabled)) {
-<<<<<<< HEAD
-        Write-Verbose "LongPathsEnabled=0; consider enabling to avoid path-length issues."
-=======
         Write-LogDebug "LongPathsEnabled=0; consider enabling to avoid path-length issues."
->>>>>>> 6f5bf2d6
     }
 
     $zips = @(Get-ChildItem -LiteralPath $SourceDirectory -Filter *.zip -File -ErrorAction Stop)
     $zipCount = $zips.Count
 
-<<<<<<< HEAD
-    Write-Info "Found $zipCount zip file(s) in: $SourceDirectory"
-    Write-Info "Extracting to: $DestinationDirectory (Mode: $ExtractMode, Policy: $CollisionPolicy)"
-=======
     Write-LogInfo "Found $zipCount zip file(s) in: $SourceDirectory"
     Write-LogInfo "Extracting to: $DestinationDirectory (Mode: $ExtractMode, Policy: $CollisionPolicy)"
->>>>>>> 6f5bf2d6
 
     if ($zipCount -gt 0) {
         $index = 0
@@ -676,20 +633,12 @@
                     $totalUncompressedBytes  += $stats.UncompressedBytes
                     $totalCompressedZipBytes += $stats.CompressedBytes
                     $processedZips++
-<<<<<<< HEAD
-                    Write-Verbose "Extracted '$($zip.Name)': files=$($stats.FileCount), uncompressed=$($stats.UncompressedBytes), compressed=$($stats.CompressedBytes)"
-=======
                     Write-LogDebug "Extracted '$($zip.Name)': files=$($stats.FileCount), uncompressed=$($stats.UncompressedBytes), compressed=$($stats.CompressedBytes)"
->>>>>>> 6f5bf2d6
                 }
             } catch {
                 $msg = $_.Exception.Message
                 $errors.Add("Extraction failed for '$($zip.FullName)': $msg") | Out-Null
-<<<<<<< HEAD
-                Write-Verbose $msg
-=======
                 Write-LogDebug $msg
->>>>>>> 6f5bf2d6
             }
         }
 
@@ -705,11 +654,7 @@
         }
     } catch {
         $msg = "Moving .zip files to parent failed: $($_.Exception.Message)"
-<<<<<<< HEAD
-        Write-Verbose $msg
-=======
         Write-LogDebug $msg
->>>>>>> 6f5bf2d6
         $errors.Add($msg) | Out-Null
     }
 
@@ -722,11 +667,7 @@
             $nonZips = @($remaining | Where-Object { -not $_.PSIsContainer -and $_.Extension -ne '.zip' -or $_.PSIsContainer })
             if ($nonZips.Count -gt 0 -and -not $CleanNonZips) {
                 $errors.Add("DeleteSource skipped: non-zip items remain. Use -CleanNonZips to remove them.") | Out-Null
-<<<<<<< HEAD
-                Write-Verbose ("Remaining items: `n" + ($nonZips | Select-Object -ExpandProperty FullName | Out-String))
-=======
                 Write-LogDebug ("Remaining items: `n" + ($nonZips | Select-Object -ExpandProperty FullName | Out-String))
->>>>>>> 6f5bf2d6
             } else {
                 if ($CleanNonZips -and $nonZips.Count -gt 0) {
                     if ($PSCmdlet.ShouldProcess($SourceDirectory, "Clean non-zip items before delete")) {
@@ -742,11 +683,7 @@
             }
         } catch {
             $msg = "Failed to delete source directory '$SourceDirectory': $($_.Exception.Message)"
-<<<<<<< HEAD
-            Write-Verbose $msg
-=======
             Write-LogDebug $msg
->>>>>>> 6f5bf2d6
             $errors.Add($msg) | Out-Null
         }
     }
